/*
 * Copyright (c) 2013-2020, APT Group, Department of Computer Science,
 * The University of Manchester.
 * 
 * Licensed under the Apache License, Version 2.0 (the "License");
 * you may not use this file except in compliance with the License.
 * You may obtain a copy of the License at
 * 
 *    http://www.apache.org/licenses/LICENSE-2.0
 * 
 * Unless required by applicable law or agreed to in writing, software
 * distributed under the License is distributed on an "AS IS" BASIS,
 * WITHOUT WARRANTIES OR CONDITIONS OF ANY KIND, either express or implied.
 * See the License for the specific language governing permissions and
 * limitations under the License.
 * 
 */
package uk.ac.manchester.tornado.benchmarks.dotimage;

import static uk.ac.manchester.tornado.benchmarks.GraphicsKernels.dotImage;

import uk.ac.manchester.tornado.api.collections.types.Float3;
import uk.ac.manchester.tornado.api.collections.types.ImageFloat;
import uk.ac.manchester.tornado.api.collections.types.ImageFloat3;
import uk.ac.manchester.tornado.api.common.TornadoDevice;
import uk.ac.manchester.tornado.benchmarks.BenchmarkDriver;

import java.util.Random;
import java.util.stream.IntStream;

public class DotJava extends BenchmarkDriver {

    private final int numElementsX;
    private final int numElementsY;

    private ImageFloat3 a;
    private ImageFloat3 b;
    private ImageFloat c;

    public DotJava(int iterations, int numElementsX, int numElementsY) {
        super(iterations);
        this.numElementsX = numElementsX;
        this.numElementsY = numElementsY;
    }

    @Override
    public void setUp() {
        a = new ImageFloat3(numElementsX, numElementsY);
        b = new ImageFloat3(numElementsX, numElementsY);
        c = new ImageFloat(numElementsX, numElementsY);

        Random r = new Random();
        for (int i = 0; i < numElementsX; i++) {
            for (int j = 0; j < numElementsY; j++) {
                float[] ra = new float[3];
                IntStream.range(0, ra.length).forEach(x -> ra[x] = r.nextFloat());
                float[] rb = new float[3];
                IntStream.range(0, rb.length).forEach(x -> rb[x] = r.nextFloat());
                a.set(i, j, new Float3(ra));
                b.set(i, j, new Float3(rb));
            }
        }
    }

    @Override
    public void tearDown() {
        a = null;
        b = null;
        c = null;
        super.tearDown();
    }

    @Override
<<<<<<< HEAD
    public void benchmarkMethod() {
=======
    public void benchmarkMethod(TornadoDevice device) {
>>>>>>> 6af921d3
        dotImage(a, b, c);
    }

    @Override
    public void barrier() {

    }

    @Override
    public boolean validate(TornadoDevice device) {
        return true;
    }

    public void printSummary() {
        System.out.printf("id=java-serial, elapsed=%f, per iteration=%f\n", getElapsed(), getElapsedPerIteration());
    }

}<|MERGE_RESOLUTION|>--- conflicted
+++ resolved
@@ -71,11 +71,7 @@
     }
 
     @Override
-<<<<<<< HEAD
-    public void benchmarkMethod() {
-=======
     public void benchmarkMethod(TornadoDevice device) {
->>>>>>> 6af921d3
         dotImage(a, b, c);
     }
 
