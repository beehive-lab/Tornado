/*
 * Copyright (c) 2013-2020, APT Group, Department of Computer Science,
 * The University of Manchester.
 * 
 * Licensed under the Apache License, Version 2.0 (the "License");
 * you may not use this file except in compliance with the License.
 * You may obtain a copy of the License at
 * 
 *    http://www.apache.org/licenses/LICENSE-2.0
 * 
 * Unless required by applicable law or agreed to in writing, software
 * distributed under the License is distributed on an "AS IS" BASIS,
 * WITHOUT WARRANTIES OR CONDITIONS OF ANY KIND, either express or implied.
 * See the License for the specific language governing permissions and
 * limitations under the License.
 * 
 */
package uk.ac.manchester.tornado.benchmarks.dotvector;

import static uk.ac.manchester.tornado.api.collections.math.TornadoMath.findULPDistance;

import uk.ac.manchester.tornado.api.TaskSchedule;
import uk.ac.manchester.tornado.api.collections.types.Float3;
import uk.ac.manchester.tornado.api.collections.types.VectorFloat3;
import uk.ac.manchester.tornado.api.common.TornadoDevice;
import uk.ac.manchester.tornado.api.runtime.TornadoRuntime;
import uk.ac.manchester.tornado.benchmarks.BenchmarkDriver;
import uk.ac.manchester.tornado.benchmarks.GraphicsKernels;

import java.util.Random;
import java.util.stream.IntStream;

public class DotTornado extends BenchmarkDriver {

    private final int numElements;

    private VectorFloat3 a;
    private VectorFloat3 b;
    private float[] c;

    private TaskSchedule graph;

    public DotTornado(int iterations, int numElements) {
        super(iterations);
        this.numElements = numElements;
    }

    @Override
    public void setUp() {
        a = new VectorFloat3(numElements);
        b = new VectorFloat3(numElements);
        c = new float[numElements];

        Random r = new Random();
        for (int i = 0; i < numElements; i++) {
            float[] ra = new float[3];
            IntStream.range(0, ra.length).forEach(x -> ra[x] = r.nextFloat());
            float[] rb = new float[3];
            IntStream.range(0, rb.length).forEach(x -> rb[x] = r.nextFloat());
            a.set(i, new Float3(ra));
            b.set(i, new Float3(rb));
        }

        graph = new TaskSchedule("benchmark");
        graph.streamIn(a, b);
        graph.task("dotVector", GraphicsKernels::dotVector, a, b, c);
        graph.streamOut(c);
        graph.warmup();
    }

    @Override
    public void tearDown() {
        graph.dumpProfiles();

        a = null;
        b = null;
        c = null;

        graph.getDevice().reset();
        super.tearDown();
    }

    @Override
<<<<<<< HEAD
    public void benchmarkMethod() {
=======
    public void benchmarkMethod(TornadoDevice device) {
        graph.mapAllTo(device);
>>>>>>> 6af921d3
        graph.execute();
    }

    @Override
    public boolean validate(TornadoDevice device) {

        final float[] result = new float[numElements];

<<<<<<< HEAD
        benchmarkMethod();
=======
        benchmarkMethod(device);
>>>>>>> 6af921d3
        graph.clearProfiles();

        GraphicsKernels.dotVector(a, b, result);

        final float ulp = findULPDistance(result, c);
        return Float.compare(ulp, MAX_ULP) <= 0;
    }

    public void printSummary() {
        if (isValid()) {
            System.out.printf("id=%s, elapsed=%f, per iteration=%f\n", TornadoRuntime.getProperty("benchmark.device"), getElapsed(), getElapsedPerIteration());
        } else {
            System.out.printf("id=%s produced invalid result\n", TornadoRuntime.getProperty("benchmark.device"));
        }
    }
}<|MERGE_RESOLUTION|>--- conflicted
+++ resolved
@@ -81,12 +81,8 @@
     }
 
     @Override
-<<<<<<< HEAD
-    public void benchmarkMethod() {
-=======
     public void benchmarkMethod(TornadoDevice device) {
         graph.mapAllTo(device);
->>>>>>> 6af921d3
         graph.execute();
     }
 
@@ -95,11 +91,7 @@
 
         final float[] result = new float[numElements];
 
-<<<<<<< HEAD
-        benchmarkMethod();
-=======
         benchmarkMethod(device);
->>>>>>> 6af921d3
         graph.clearProfiles();
 
         GraphicsKernels.dotVector(a, b, result);
