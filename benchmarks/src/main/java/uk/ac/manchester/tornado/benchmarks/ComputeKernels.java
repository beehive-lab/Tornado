--- conflicted
+++ resolved
@@ -174,11 +174,7 @@
         }
     }
 
-<<<<<<< HEAD
-    public static void computeDft(double[] inreal, double[] inimag, double[] outreal, double[] outimag) {
-=======
     public static void computeDFT(double[] inreal, double[] inimag, double[] outreal, double[] outimag) {
->>>>>>> 6af921d3
         int n = inreal.length;
         for (@Parallel int k = 0; k < n; k++) { // For each output element
             double sumReal = 0;
