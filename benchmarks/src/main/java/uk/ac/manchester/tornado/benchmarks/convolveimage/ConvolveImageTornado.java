/*
 * Copyright (c) 2013-2020, APT Group, Department of Computer Science,
 * The University of Manchester.
 * 
 * Licensed under the Apache License, Version 2.0 (the "License");
 * you may not use this file except in compliance with the License.
 * You may obtain a copy of the License at
 * 
 *    http://www.apache.org/licenses/LICENSE-2.0
 * 
 * Unless required by applicable law or agreed to in writing, software
 * distributed under the License is distributed on an "AS IS" BASIS,
 * WITHOUT WARRANTIES OR CONDITIONS OF ANY KIND, either express or implied.
 * See the License for the specific language governing permissions and
 * limitations under the License.
 * 
 */
package uk.ac.manchester.tornado.benchmarks.convolveimage;

import static uk.ac.manchester.tornado.benchmarks.BenchmarkUtils.createFilter;
import static uk.ac.manchester.tornado.benchmarks.BenchmarkUtils.createImage;

import uk.ac.manchester.tornado.api.TaskSchedule;
import uk.ac.manchester.tornado.api.collections.types.FloatOps;
import uk.ac.manchester.tornado.api.collections.types.ImageFloat;
import uk.ac.manchester.tornado.api.common.TornadoDevice;
import uk.ac.manchester.tornado.api.runtime.TornadoRuntime;
import uk.ac.manchester.tornado.benchmarks.BenchmarkDriver;
import uk.ac.manchester.tornado.benchmarks.GraphicsKernels;

public class ConvolveImageTornado extends BenchmarkDriver {

    private final int imageSizeX;
    private final int imageSizeY;
    private final int filterSize;

    private ImageFloat input;
    private ImageFloat output;
    private ImageFloat filter;

    private TaskSchedule graph;

    public ConvolveImageTornado(int iterations, int imageSizeX, int imageSizeY, int filterSize) {
        super(iterations);
        this.imageSizeX = imageSizeX;
        this.imageSizeY = imageSizeY;
        this.filterSize = filterSize;
    }

    @Override
    public void setUp() {
        input = new ImageFloat(imageSizeX, imageSizeY);
        output = new ImageFloat(imageSizeX, imageSizeY);
        filter = new ImageFloat(filterSize, filterSize);

        createImage(input);
        createFilter(filter);

        graph = new TaskSchedule("benchmark");
        graph.streamIn(input);
        graph.task("convolveImage", GraphicsKernels::convolveImage, input, filter, output);
        graph.streamOut(output);
        graph.warmup();
    }

    @Override
    public void tearDown() {
        graph.dumpProfiles();

        input = null;
        output = null;
        filter = null;

        graph.getDevice().reset();
        super.tearDown();
    }

    @Override
<<<<<<< HEAD
    public void benchmarkMethod() {
=======
    public void benchmarkMethod(TornadoDevice device) {
        graph.mapAllTo(device);
>>>>>>> 6af921d3
        graph.execute();
    }

    @Override
    public boolean validate(TornadoDevice device) {

        final ImageFloat result = new ImageFloat(imageSizeX, imageSizeY);

<<<<<<< HEAD
        benchmarkMethod();
=======
        benchmarkMethod(device);
>>>>>>> 6af921d3
        graph.syncObject(output);
        graph.clearProfiles();

        GraphicsKernels.convolveImage(input, filter, result);

        float maxULP = 0f;
        for (int y = 0; y < output.Y(); y++) {
            for (int x = 0; x < output.X(); x++) {
                final float ulp = FloatOps.findMaxULP(output.get(x, y), result.get(x, y));

                if (ulp > maxULP) {
                    maxULP = ulp;
                }
            }
        }
        return Float.compare(maxULP, MAX_ULP) <= 0;
    }

    public void printSummary() {
        if (isValid()) {
            System.out.printf("id=%s, elapsed=%f, per iteration=%f\n", TornadoRuntime.getProperty("benchmark.device"), getElapsed(), getElapsedPerIteration());
        } else {
            System.out.printf("id=%s produced invalid result\n", TornadoRuntime.getProperty("benchmark.device"));
        }
    }

}<|MERGE_RESOLUTION|>--- conflicted
+++ resolved
@@ -76,12 +76,8 @@
     }
 
     @Override
-<<<<<<< HEAD
-    public void benchmarkMethod() {
-=======
     public void benchmarkMethod(TornadoDevice device) {
         graph.mapAllTo(device);
->>>>>>> 6af921d3
         graph.execute();
     }
 
@@ -90,11 +86,7 @@
 
         final ImageFloat result = new ImageFloat(imageSizeX, imageSizeY);
 
-<<<<<<< HEAD
-        benchmarkMethod();
-=======
         benchmarkMethod(device);
->>>>>>> 6af921d3
         graph.syncObject(output);
         graph.clearProfiles();
 
