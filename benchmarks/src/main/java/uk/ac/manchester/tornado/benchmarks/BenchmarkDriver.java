--- conflicted
+++ resolved
@@ -56,11 +56,7 @@
 
     public abstract boolean validate(TornadoDevice device);
 
-<<<<<<< HEAD
-    public abstract void benchmarkMethod();
-=======
     public abstract void benchmarkMethod(TornadoDevice device);
->>>>>>> 6af921d3
 
     protected void barrier() {
 
@@ -94,11 +90,7 @@
                     System.gc();
                 }
                 final long start = System.nanoTime();
-<<<<<<< HEAD
-                benchmarkMethod();
-=======
                 benchmarkMethod(device);
->>>>>>> 6af921d3
                 final long end = System.nanoTime();
                 timers[toIntExact(i)] = (end - start);
             }
