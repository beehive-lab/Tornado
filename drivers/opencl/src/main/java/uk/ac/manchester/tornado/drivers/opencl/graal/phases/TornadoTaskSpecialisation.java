/*
 * Copyright (c) 2020, APT Group, Department of Computer Science,
 * School of Engineering, The University of Manchester. All rights reserved.
 * Copyright (c) 2018, 2020, APT Group, Department of Computer Science,
 * The University of Manchester. All rights reserved.
 * Copyright (c) 2009, 2017, Oracle and/or its affiliates. All rights reserved.
 * DO NOT ALTER OR REMOVE COPYRIGHT NOTICES OR THIS FILE HEADER.
 *
 * This code is free software; you can redistribute it and/or modify it
 * under the terms of the GNU General Public License version 2 only, as
 * published by the Free Software Foundation.
 *
 * This code is distributed in the hope that it will be useful, but WITHOUT
 * ANY WARRANTY; without even the implied warranty of MERCHANTABILITY or
 * FITNESS FOR A PARTICULAR PURPOSE.  See the GNU General Public License
 * version 2 for more details (a copy is included in the LICENSE file that
 * accompanied this code).
 *
 * You should have received a copy of the GNU General Public License version
 * 2 along with this work; if not, write to the Free Software Foundation,
 * Inc., 51 Franklin St, Fifth Floor, Boston, MA 02110-1301 USA.
 *
 * Authors: James Clarkson
 *
 */
package uk.ac.manchester.tornado.drivers.opencl.graal.phases;

import static uk.ac.manchester.tornado.api.exceptions.TornadoInternalError.unimplemented;
import static uk.ac.manchester.tornado.runtime.TornadoCoreRuntime.getDebugContext;

import java.lang.reflect.Array;
import java.lang.reflect.Field;
import java.lang.reflect.Modifier;

import org.graalvm.compiler.core.common.type.ObjectStamp;
import org.graalvm.compiler.debug.DebugContext;
import org.graalvm.compiler.graph.Graph.Mark;
import org.graalvm.compiler.graph.Node;
import org.graalvm.compiler.graph.iterators.NodeIterable;
import org.graalvm.compiler.nodes.ConstantNode;
import org.graalvm.compiler.nodes.LogicConstantNode;
import org.graalvm.compiler.nodes.NodeView;
import org.graalvm.compiler.nodes.ParameterNode;
import org.graalvm.compiler.nodes.PhiNode;
import org.graalvm.compiler.nodes.PiNode;
import org.graalvm.compiler.nodes.StructuredGraph;
import org.graalvm.compiler.nodes.calc.IntegerLessThanNode;
import org.graalvm.compiler.nodes.calc.IsNullNode;
import org.graalvm.compiler.nodes.java.ArrayLengthNode;
import org.graalvm.compiler.nodes.java.LoadFieldNode;
import org.graalvm.compiler.nodes.util.GraphUtil;
import org.graalvm.compiler.phases.BasePhase;
import org.graalvm.compiler.phases.common.CanonicalizerPhase;
import org.graalvm.compiler.phases.common.DeadCodeEliminationPhase;

import jdk.vm.ci.meta.JavaKind;
import jdk.vm.ci.meta.ResolvedJavaField;
import uk.ac.manchester.tornado.drivers.opencl.graal.nodes.OCLStackAccessNode;
import uk.ac.manchester.tornado.runtime.common.RuntimeUtilities;
import uk.ac.manchester.tornado.runtime.common.Tornado;
import uk.ac.manchester.tornado.runtime.common.TornadoOptions;
import uk.ac.manchester.tornado.runtime.graal.nodes.ParallelRangeNode;
import uk.ac.manchester.tornado.runtime.graal.phases.TornadoHighTierContext;
import uk.ac.manchester.tornado.runtime.graal.phases.TornadoLoopUnroller;
import uk.ac.manchester.tornado.runtime.graal.phases.TornadoValueTypeReplacement;

public class TornadoTaskSpecialisation extends BasePhase<TornadoHighTierContext> {

    private static final int MAX_ITERATIONS = 15;

    private final CanonicalizerPhase canonicalizer;
    private final TornadoValueTypeReplacement valueTypeReplacement;
    private final DeadCodeEliminationPhase deadCodeElimination;
    private final TornadoLoopUnroller loopUnroll;
    private long batchThreads;
    private int index;

    public TornadoTaskSpecialisation(CanonicalizerPhase canonicalizer) {
        this.canonicalizer = canonicalizer;
        this.valueTypeReplacement = new TornadoValueTypeReplacement();
        this.deadCodeElimination = new DeadCodeEliminationPhase();
        this.loopUnroll = new TornadoLoopUnroller(canonicalizer);
    }

    private Field lookupField(Class<?> type, String field) {
        Field f = null;
        try {
            f = type.getDeclaredField(field);
            if (!f.isAccessible()) {
                f.setAccessible(true);
            }
        } catch (NoSuchFieldException | SecurityException e) {
            if (type.getSuperclass() != null) {
                f = lookupField(type.getSuperclass(), field);
            } else {
                e.printStackTrace();
            }
        }
        return f;
    }

    @FunctionalInterface
    private interface FunctionThatThrows<T, R> {
        R apply(T t) throws IllegalArgumentException, IllegalAccessException;
    }

    private <T> T lookup(Object object, FunctionThatThrows<Object, T> function) throws IllegalArgumentException, IllegalAccessException {
        return function.apply(object);
    }

    private Object lookupRefField(StructuredGraph graph, Node node, Object obj, String field) {
        final Class<?> type = obj.getClass();
        final Field f = lookupField(type, field);
        Object result;
        try {
            result = f.get(obj);
        } catch (IllegalArgumentException | IllegalAccessException e) {
            throw new RuntimeException(e);
        }
        return result;
    }

    private ConstantNode lookupPrimField(StructuredGraph graph, Node node, Object obj, String field, JavaKind kind) {
        final Class<?> type = obj.getClass();
        final Field f = lookupField(type, field);
        ConstantNode constant = null;
        try {
            switch (kind) {
                case Boolean:
                    constant = ConstantNode.forBoolean(lookup(obj, f::getBoolean));
                    break;
                case Byte:
                    constant = ConstantNode.forByte(lookup(obj, f::getByte), graph);
                    break;
                case Char:
                    constant = ConstantNode.forChar(lookup(obj, f::getChar), graph);
                    break;
                case Double:
                    constant = ConstantNode.forDouble(lookup(obj, f::getDouble));
                    break;
                case Float:
                    constant = ConstantNode.forFloat(lookup(obj, f::getFloat));
                    break;
                case Int:
                    constant = ConstantNode.forInt(lookup(obj, f::getInt));
                    break;
                case Long:
                    constant = ConstantNode.forLong(lookup(obj, f::getLong));
                    break;
                case Short:
                    constant = ConstantNode.forShort(lookup(obj, f::getShort), graph);
                    break;
                case Object:
                    /*
                     * propagate all constants from connected final fields
                     */
                    if (Modifier.isFinal(f.getModifiers())) {
                        final Object value = lookup(obj, f::get);
                        node.usages().filter(LoadFieldNode.class).forEach(load -> evaluate(graph, load, value));
                        node.usages().filter(ArrayLengthNode.class).forEach(arrayLength -> evaluate(graph, arrayLength, value));
                    }
                    break;
                case Illegal:
                case Void:
                default:
                    break;
            }
        } catch (IllegalArgumentException | IllegalAccessException e) {
            e.printStackTrace();
        }
        return constant;
    }

    private void evaluate(final StructuredGraph graph, final Node node, final Object value) {
        if (node instanceof ArrayLengthNode) {
            ArrayLengthNode arrayLength = (ArrayLengthNode) node;
            int length = Array.getLength(value);
<<<<<<< HEAD
=======
            final ConstantNode constant;
>>>>>>> 67588c60

            if (TornadoOptions.USER_SCHEDULING) {
                ConstantNode constantValue = graph.addOrUnique(ConstantNode.forInt(index));
                OCLStackAccessNode oclStackAccessNode = graph.addOrUnique(new OCLStackAccessNode(constantValue));
                node.replaceAtUsages(oclStackAccessNode);
                index++;
            } else {
<<<<<<< HEAD
                final ConstantNode constant;
=======
>>>>>>> 67588c60
                if (batchThreads <= 0) {
                    constant = ConstantNode.forInt(length);
                } else {
                    constant = ConstantNode.forInt((int) batchThreads);
                }
                node.replaceAtUsages(graph.addOrUnique(constant));
            }
            arrayLength.clearInputs();
            GraphUtil.removeFixedWithUnusedInputs(arrayLength);
        } else if (node instanceof LoadFieldNode) {
            final LoadFieldNode loadField = (LoadFieldNode) node;
            final ResolvedJavaField field = loadField.field();
            if (field.getType().getJavaKind().isPrimitive()) {
                ConstantNode constant = lookupPrimField(graph, node, value, field.getName(), field.getJavaKind());
                constant = graph.addOrUnique(constant);
                node.replaceAtUsages(constant);
                loadField.clearInputs();
                graph.removeFixed(loadField);
            } else if (field.isFinal()) {
                Object object = lookupRefField(graph, node, value, field.getName());
                node.usages().forEach(n -> evaluate(graph, n, object));
            }
        } else if (node instanceof IsNullNode) {
            final IsNullNode isNullNode = (IsNullNode) node;
            final boolean isNull = (value == null);
            if (isNull) {
                isNullNode.replaceAtUsages(LogicConstantNode.tautology(graph));
            } else {
                isNullNode.replaceAtUsages(LogicConstantNode.contradiction(graph));
            }
            isNullNode.safeDelete();
        } else if (node instanceof PiNode) {
            PiNode piNode = (PiNode) node;
            piNode.replaceAtUsages(piNode.getOriginalNode());
            piNode.safeDelete();
        }
    }

    private ConstantNode createConstantFromObject(Object obj) {
        ConstantNode result = null;
        if (obj instanceof Float) {
            result = ConstantNode.forFloat((float) obj);
        } else if (obj instanceof Integer) {
            result = ConstantNode.forInt((int) obj);
        } else if (obj instanceof Double) {
            result = ConstantNode.forDouble((double) obj);
        } else {
            unimplemented("createConstantFromObject: %s", obj);
        }
        return result;
    }

    private void propagateParameters(StructuredGraph graph, ParameterNode parameterNode, Object[] args) {
        if (args[parameterNode.index()] != null && RuntimeUtilities.isBoxedPrimitiveClass(args[parameterNode.index()].getClass())) {
            if (TornadoOptions.USER_SCHEDULING) {
                ConstantNode constantValue = graph.addOrUnique(ConstantNode.forInt(index));
                OCLStackAccessNode oclStackAccessNode = graph.addOrUnique(new OCLStackAccessNode(constantValue));
                parameterNode.replaceAtUsages(oclStackAccessNode);
                index++;
            } else {
                ConstantNode constant = createConstantFromObject(args[parameterNode.index()]);
                graph.addWithoutUnique(constant);
                parameterNode.replaceAtUsages(constant);
            }
        } else {
            parameterNode.usages().snapshot().forEach(n -> {
                evaluate(graph, n, args[parameterNode.index()]);
            });
        }
    }

    @Override
    protected void run(StructuredGraph graph, TornadoHighTierContext context) {
        int iterations = 0;
        int lastNodeCount = graph.getNodeCount();
        boolean hasWork = true;
        this.batchThreads = context.getBatchThreads();

        while (hasWork) {
            final Mark mark = graph.getMark();
            if (context.hasArgs()) {
                getDebugContext().dump(DebugContext.INFO_LEVEL, graph, "Before Phase Propagate Parameters");
                for (final ParameterNode param : graph.getNodes(ParameterNode.TYPE)) {
                    propagateParameters(graph, param, context.getArgs());
                }
                getDebugContext().dump(DebugContext.INFO_LEVEL, graph, "After Phase Propagate Parameters");
            }

            canonicalizer.apply(graph, context);

            graph.getNewNodes(mark).filter(PiNode.class).forEach(pi -> {
                if (pi.stamp(NodeView.DEFAULT) instanceof ObjectStamp && pi.object().stamp(NodeView.DEFAULT) instanceof ObjectStamp) {
                    pi.replaceAtUsages(pi.object());
                    pi.clearInputs();
                    pi.safeDelete();
                }
            });

            getDebugContext().dump(DebugContext.INFO_LEVEL, graph, "After Phase Pi Node Removal");

            loopUnroll.execute(graph, context);

            valueTypeReplacement.execute(graph, context);

            canonicalizer.apply(graph, context);

            deadCodeElimination.run(graph);

            getDebugContext().dump(DebugContext.INFO_LEVEL, graph, "After TaskSpecialisation iteration = " + iterations);

            hasWork = (lastNodeCount != graph.getNodeCount() || graph.getNewNodes(mark).isNotEmpty()) && (iterations < MAX_ITERATIONS);
            lastNodeCount = graph.getNodeCount();
            iterations++;
        }

        graph.getNodes().filter(ParallelRangeNode.class).forEach(range -> {
            if (range.value() instanceof PhiNode) {
                PhiNode phiNode = (PhiNode) range.value();
                NodeIterable<Node> usages = range.usages();
                for (Node usage : usages) {
                    if (usage instanceof IntegerLessThanNode) {
                        IntegerLessThanNode less = (IntegerLessThanNode) usage;
                        ConstantNode constant = null;
                        if (less.getX() instanceof ConstantNode) {
                            constant = (ConstantNode) less.getX();
                        } else if (less.getY() instanceof ConstantNode) {
                            constant = (ConstantNode) less.getY();
                        }

                        // we swap the values between the new Constant and the PhiNode
                        if (constant != null) {
                            getDebugContext().dump(DebugContext.INFO_LEVEL, graph, "Before Swapping Constant-Phi");
                            ParallelRangeNode pr = new ParallelRangeNode(range.index(), constant, range.offset(), range.stride());
                            graph.addOrUnique(pr);
                            range.safeDelete();

                            IntegerLessThanNode intLess = new IntegerLessThanNode(phiNode, pr);
                            graph.addOrUnique(intLess);
                            less.usages().first().replaceAllInputs(less, intLess);
                            less.safeDelete();
                            getDebugContext().dump(DebugContext.INFO_LEVEL, graph, "After Swapping Constant-Phi");
                        }
                    }
                }
            }
        });

        if (iterations == MAX_ITERATIONS) {
            Tornado.warn("TaskSpecialisation unable to complete after %d iterations", iterations);
        }
        Tornado.debug("TaskSpecialisation ran %d iterations", iterations);
        Tornado.debug("valid graph? %s", graph.verify());
        index = 0;
    }
}<|MERGE_RESOLUTION|>--- conflicted
+++ resolved
@@ -175,10 +175,7 @@
         if (node instanceof ArrayLengthNode) {
             ArrayLengthNode arrayLength = (ArrayLengthNode) node;
             int length = Array.getLength(value);
-<<<<<<< HEAD
-=======
             final ConstantNode constant;
->>>>>>> 67588c60
 
             if (TornadoOptions.USER_SCHEDULING) {
                 ConstantNode constantValue = graph.addOrUnique(ConstantNode.forInt(index));
@@ -186,10 +183,6 @@
                 node.replaceAtUsages(oclStackAccessNode);
                 index++;
             } else {
-<<<<<<< HEAD
-                final ConstantNode constant;
-=======
->>>>>>> 67588c60
                 if (batchThreads <= 0) {
                     constant = ConstantNode.forInt(length);
                 } else {
