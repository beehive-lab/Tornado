/*
 * Copyright (c) 2018, 2019, APT Group, School of Computer Science,
 * The University of Manchester. All rights reserved.
 * Copyright (c) 2009, 2017, Oracle and/or its affiliates. All rights reserved.
 * DO NOT ALTER OR REMOVE COPYRIGHT NOTICES OR THIS FILE HEADER.
 *
 * This code is free software; you can redistribute it and/or modify it
 * under the terms of the GNU General Public License version 2 only, as
 * published by the Free Software Foundation.
 *
 * This code is distributed in the hope that it will be useful, but WITHOUT
 * ANY WARRANTY; without even the implied warranty of MERCHANTABILITY or
 * FITNESS FOR A PARTICULAR PURPOSE.  See the GNU General Public License
 * version 2 for more details (a copy is included in the LICENSE file that
 * accompanied this code).
 *
 * You should have received a copy of the GNU General Public License version
 * 2 along with this work; if not, write to the Free Software Foundation,
 * Inc., 51 Franklin St, Fifth Floor, Boston, MA 02110-1301 USA.
 *
 * Authors: James Clarkson
 *
 */
package uk.ac.manchester.tornado.drivers.opencl.graal.backend;

import static uk.ac.manchester.tornado.api.exceptions.TornadoInternalError.guarantee;
import static uk.ac.manchester.tornado.api.exceptions.TornadoInternalError.shouldNotReachHere;
import static uk.ac.manchester.tornado.api.exceptions.TornadoInternalError.unimplemented;
import static uk.ac.manchester.tornado.runtime.TornadoCoreRuntime.getTornadoRuntime;
import static uk.ac.manchester.tornado.runtime.common.RuntimeUtilities.humanReadableByteCount;
import static uk.ac.manchester.tornado.runtime.common.Tornado.DEBUG_KERNEL_ARGS;
import static uk.ac.manchester.tornado.runtime.graal.compiler.TornadoCodeGenerator.trace;

import java.lang.reflect.Method;
import java.nio.file.InvalidPathException;
import java.nio.file.Path;
import java.nio.file.Paths;
import java.util.HashMap;
import java.util.HashSet;
import java.util.Map;
import java.util.Set;
import java.util.concurrent.atomic.AtomicInteger;

import org.graalvm.compiler.api.replacements.SnippetReflectionProvider;
import org.graalvm.compiler.code.CompilationResult;
import org.graalvm.compiler.core.common.CompilationIdentifier;
import org.graalvm.compiler.core.common.alloc.RegisterAllocationConfig;
import org.graalvm.compiler.core.common.cfg.AbstractBlockBase;
import org.graalvm.compiler.lir.LIR;
import org.graalvm.compiler.lir.LIRInstruction;
import org.graalvm.compiler.lir.Variable;
import org.graalvm.compiler.lir.asm.CompilationResultBuilder;
import org.graalvm.compiler.lir.asm.CompilationResultBuilderFactory;
import org.graalvm.compiler.lir.asm.DataBuilder;
import org.graalvm.compiler.lir.framemap.FrameMap;
import org.graalvm.compiler.lir.framemap.FrameMapBuilder;
import org.graalvm.compiler.lir.framemap.ReferenceMapBuilder;
import org.graalvm.compiler.lir.gen.LIRGenerationResult;
import org.graalvm.compiler.lir.gen.LIRGeneratorTool;
import org.graalvm.compiler.nodes.StructuredGraph;
import org.graalvm.compiler.nodes.spi.NodeLIRBuilderTool;
import org.graalvm.compiler.options.OptionValues;
import org.graalvm.compiler.phases.tiers.SuitesProvider;
import org.graalvm.compiler.phases.util.Providers;
import org.graalvm.util.EconomicSet;

import jdk.vm.ci.code.CallingConvention;
import jdk.vm.ci.code.CompilationRequest;
import jdk.vm.ci.code.CompiledCode;
import jdk.vm.ci.code.Register;
import jdk.vm.ci.code.RegisterConfig;
import jdk.vm.ci.hotspot.HotSpotCallingConventionType;
import jdk.vm.ci.meta.AllocatableValue;
import jdk.vm.ci.meta.DeoptimizationAction;
import jdk.vm.ci.meta.DeoptimizationReason;
import jdk.vm.ci.meta.JavaConstant;
import jdk.vm.ci.meta.JavaKind;
import jdk.vm.ci.meta.Local;
import jdk.vm.ci.meta.ResolvedJavaMethod;
import jdk.vm.ci.meta.ResolvedJavaType;
import jdk.vm.ci.meta.Value;
import uk.ac.manchester.tornado.api.exceptions.TornadoRuntimeException;
import uk.ac.manchester.tornado.api.type.annotations.Vector;
import uk.ac.manchester.tornado.drivers.opencl.OCLCodeCache;
import uk.ac.manchester.tornado.drivers.opencl.OCLContext;
import uk.ac.manchester.tornado.drivers.opencl.OCLDevice;
import uk.ac.manchester.tornado.drivers.opencl.OCLDeviceContext;
import uk.ac.manchester.tornado.drivers.opencl.OCLTargetDescription;
import uk.ac.manchester.tornado.drivers.opencl.enums.OCLDeviceType;
import uk.ac.manchester.tornado.drivers.opencl.graal.OCLArchitecture;
import uk.ac.manchester.tornado.drivers.opencl.graal.OCLCodeProvider;
import uk.ac.manchester.tornado.drivers.opencl.graal.OCLCodeUtil;
import uk.ac.manchester.tornado.drivers.opencl.graal.OCLFrameContext;
import uk.ac.manchester.tornado.drivers.opencl.graal.OCLFrameMap;
import uk.ac.manchester.tornado.drivers.opencl.graal.OCLFrameMapBuilder;
import uk.ac.manchester.tornado.drivers.opencl.graal.OCLInstalledCode;
import uk.ac.manchester.tornado.drivers.opencl.graal.OCLProviders;
import uk.ac.manchester.tornado.drivers.opencl.graal.OCLSuitesProvider;
import uk.ac.manchester.tornado.drivers.opencl.graal.OCLUtils;
import uk.ac.manchester.tornado.drivers.opencl.graal.asm.OCLAssembler;
import uk.ac.manchester.tornado.drivers.opencl.graal.asm.OCLAssemblerConstants;
import uk.ac.manchester.tornado.drivers.opencl.graal.compiler.OCLCompilationResult;
import uk.ac.manchester.tornado.drivers.opencl.graal.compiler.OCLCompilationResultBuilder;
import uk.ac.manchester.tornado.drivers.opencl.graal.compiler.OCLCompiler;
import uk.ac.manchester.tornado.drivers.opencl.graal.compiler.OCLDataBuilder;
import uk.ac.manchester.tornado.drivers.opencl.graal.compiler.OCLLIRGenerationResult;
import uk.ac.manchester.tornado.drivers.opencl.graal.compiler.OCLLIRGenerator;
import uk.ac.manchester.tornado.drivers.opencl.graal.compiler.OCLNodeLIRBuilder;
import uk.ac.manchester.tornado.drivers.opencl.graal.compiler.OCLNodeMatchRules;
import uk.ac.manchester.tornado.drivers.opencl.graal.compiler.OCLReferenceMapBuilder;
import uk.ac.manchester.tornado.drivers.opencl.graal.lir.OCLKind;
import uk.ac.manchester.tornado.drivers.opencl.mm.OCLByteBuffer;
import uk.ac.manchester.tornado.drivers.opencl.runtime.OCLTornadoDevice;
import uk.ac.manchester.tornado.runtime.TornadoCoreRuntime;
import uk.ac.manchester.tornado.runtime.common.Tornado;
import uk.ac.manchester.tornado.runtime.directives.CompilerInternals;
import uk.ac.manchester.tornado.runtime.graal.backend.TornadoBackend;
import uk.ac.manchester.tornado.runtime.tasks.meta.ScheduleMetaData;
import uk.ac.manchester.tornado.runtime.tasks.meta.TaskMetaData;

public class OCLBackend extends TornadoBackend<OCLProviders> implements FrameMap.ReferenceMapBuilderFactory {

    private final static String FPGA_ATTRIBUTE = "__attribute__((reqd_work_group_size(<1>,<2>,<3>))) ";
    private boolean flag = false;

    @Override
    public OCLTargetDescription getTarget() {
        return target;
    }

    final OptionValues options;

    final OCLTargetDescription target;
    final OCLArchitecture architecture;
    final OCLContext openclContext;
    final OCLDeviceContext deviceContext;
    final OCLCodeProvider codeCache;
    OCLInstalledCode lookupCode;
    final AtomicInteger id = new AtomicInteger(0);

    final ScheduleMetaData scheduleMeta;

    private boolean lookupCodeAvailable;

    private static boolean isFPGAInit = false;

    private static final String KERNEL_WARMUP = System.getProperty("tornado.fpga.kernel.warmup");

    public OCLBackend(OptionValues options, Providers providers, OCLTargetDescription target, OCLCodeProvider codeCache, OCLContext openclContext, OCLDeviceContext deviceContext) {
        super(providers);
        this.options = options;
        this.target = target;
        this.codeCache = codeCache;
        this.openclContext = openclContext;
        this.deviceContext = deviceContext;
        architecture = (OCLArchitecture) target.arch;
        scheduleMeta = new ScheduleMetaData("oclbackend");

        if (KERNEL_WARMUP != null) {
            if (deviceContext.getDevice().getDeviceType() == OCLDeviceType.CL_DEVICE_TYPE_ACCELERATOR && !isFPGAInit) {
                initFPGA();
                isFPGAInit = true;
            }
        }

    }

    public SnippetReflectionProvider getSnippetReflection() {
        return ((OCLProviders) this.getProviders()).getSnippetReflection();
    }

    @Override
    public String decodeDeopt(long value) {
        DeoptimizationReason reason = getProviders().getMetaAccess().decodeDeoptReason(JavaConstant.forLong(value));
        DeoptimizationAction action = getProviders().getMetaAccess().decodeDeoptAction(JavaConstant.forLong(value));
        return String.format("deopt: reason=%s, action=%s", reason.toString(), action.toString());
    }

    public boolean isInitialised() {
        return deviceContext.isInitialised();
    }

    @SuppressWarnings("unused")
    private static Object lookupBufferAddress() {
        return CompilerInternals.getSlotsAddress();
    }

    @Override
    public ReferenceMapBuilder newReferenceMapBuilder(int totalFrameSize) {
        return new OCLReferenceMapBuilder();
    }

    @Override
    public RegisterAllocationConfig newRegisterAllocationConfig(RegisterConfig registerConfig, String[] allocationRestrictedTo) {
        return new RegisterAllocationConfig(registerConfig, allocationRestrictedTo);
    }

    @Override
    public EconomicSet<Register> translateToCallerRegisters(EconomicSet<Register> calleeRegisters) {
        unimplemented("Translate to caller registers method not implemented yet.");
        return null;
    }

    private Method getLookupMethod() {
        Method method = null;
        try {
            method = this.getClass().getDeclaredMethod("lookupBufferAddress");
        } catch (NoSuchMethodException e) {
            Tornado.fatal("[FATAL ERROR] Unable to find the <lookupBufferAddress> method within OCLBackend");
        }
        return method;
    }

    public long readHeapBaseAddress(TaskMetaData meta) {
        final OCLByteBuffer parameters = deviceContext.getMemoryManager().getSubBuffer(0, 16);

        parameters.putLong(0);
        parameters.putLong(0);

        int task = lookupCode.executeTask(parameters, meta);
        lookupCode.readValue(parameters, meta, task);
        lookupCode.resolveEvent(parameters, meta, task);

        final long address = parameters.getLong(0);
        Tornado.info("Heap address @ 0x%x on %s ", address, deviceContext.getDevice().getDeviceName());
        return address;
    }

    /**
     * It allocates the smallest of the requested heap size or the max global memory
     * size.
     */
    public void allocateHeapMemoryOnDevice() {
        long memorySize = Math.min(DEFAULT_HEAP_ALLOCATION, deviceContext.getDevice().getDeviceMaxAllocationSize());
        if (memorySize < DEFAULT_HEAP_ALLOCATION) {
            Tornado.info("Unable to allocate %s of heap space - resized to %s", humanReadableByteCount(DEFAULT_HEAP_ALLOCATION, false), humanReadableByteCount(memorySize, false));
        }
        Tornado.info("%s: allocating %s of heap space", deviceContext.getDevice().getDeviceName(), humanReadableByteCount(memorySize, false));
        deviceContext.getMemoryManager().allocateRegion(memorySize);
    }

    private String getDriverAndDevice(TaskMetaData task, int[] deviceInfo) {
        return task.getId() + ".device=" + deviceInfo[0] + ":" + deviceInfo[1];
    }

    /**
     * We explore all devices in driver 0;
     * 
     * @return
     */
    public int[] getDriverAndDevice() {
        int numDev = TornadoCoreRuntime.getTornadoRuntime().getDriver(0).getDeviceCount();
        int deviceIndex = 0;
        for (int i = 0; i < numDev; i++) {
            OCLTornadoDevice device = (OCLTornadoDevice) TornadoCoreRuntime.getTornadoRuntime().getDriver(0).getDevice(i);
            OCLDevice dev = device.getDevice();
            if (dev == deviceContext.getDevice()) {
                deviceIndex = i;
            }
        }
        return new int[] { 0, deviceIndex };
    }

    private boolean isJITCompilationForFPGAs(String deviceFullName) {
        // To Avoid errors, check the target device is not the FPGA, because
        // JIT compilation for FPGAs is not supported yet.
        // Get driver index + deviceIndex
        String deviceDriver = deviceFullName.split("=")[1];
        int driverIndex = Integer.parseInt(deviceDriver.split(":")[0]);
        int deviceIndex = Integer.parseInt(deviceDriver.split(":")[1]);
        OCLTornadoDevice device = (OCLTornadoDevice) TornadoCoreRuntime.getTornadoRuntime().getDriver(driverIndex).getDevice(deviceIndex);
        String platformName = device.getPlatformName();

        if (device.getDevice().getDeviceType() != OCLDeviceType.CL_DEVICE_TYPE_ACCELERATOR || !(platformName.contains("FPGA") || platformName.contains("Xilinx"))) {
            return false;
        } else if (device.getDevice().getDeviceType() == OCLDeviceType.CL_DEVICE_TYPE_ACCELERATOR && (platformName.contains("FPGA") || platformName.contains("Xilinx"))) {
            return true;
        }
        return false;
    }

    /*
     * Retrieve the address of the heap on the device
     */
    public TaskMetaData compileLookupBufferKernel() {

        TaskMetaData meta = new TaskMetaData(scheduleMeta, OCLCodeCache.LOOKUP_BUFFER_KERNEL_NAME);
        OCLCodeCache codeCache = new OCLCodeCache(deviceContext);
        int[] deviceInfo = getDriverAndDevice();
        String deviceFullName = getDriverAndDevice(meta, deviceInfo);

        if (deviceContext.isCached("internal", OCLCodeCache.LOOKUP_BUFFER_KERNEL_NAME)) {

            // Option 1) Getting the lookupBufferAddress from the cache
            lookupCode = deviceContext.getCode("internal", OCLCodeCache.LOOKUP_BUFFER_KERNEL_NAME);
            if (lookupCode != null) {
                lookupCodeAvailable = true;
            }
        } else if (codeCache.isLoadBinaryOptionEnabled() && codeCache.getOpenCLBinary(deviceFullName) != null) {

            // Option 2) Loading pre-compiled lookupBufferAddress kernel FPGA
            Path lookupPath = Paths.get(codeCache.getOpenCLBinary(deviceFullName));
            lookupCode = codeCache.installEntryPointForBinaryForFPGAs(lookupPath, OCLCodeCache.LOOKUP_BUFFER_KERNEL_NAME);
            if (lookupCode != null) {
                lookupCodeAvailable = true;
            }
        } else {
            // Option 3) JIT Compilation of the lookupBufferAddress kernel
            // Avoid JIT compilation for FPGAs due to unsupported feature
            ResolvedJavaMethod resolveMethod = getTornadoRuntime().resolveMethod(getLookupMethod());
            OCLProviders providers = (OCLProviders) getProviders();
            OCLCompilationResult result = OCLCompiler.compileCodeForDevice(resolveMethod, null, meta, providers, this);

            boolean isCompilationForFPGAs = isJITCompilationForFPGAs(deviceFullName);

            if (Tornado.ACCELERATOR_IS_FPGA) {
<<<<<<< HEAD
                lookupCode = deviceContext.installCode(result.getId(), result.getName(), result.getTargetCode(), Tornado.ACCELERATOR_IS_FPGA);
            } else if(!isCompilationForFPGAs){
=======
                lookupCode = deviceContext.installCode(result.getId(), result.getName(), result.getTargetCode());
            } else {
>>>>>>> 0a989d59
                lookupCode = deviceContext.installCode(result);
            }

            if (deviceContext.isKernelAvailable() && !isCompilationForFPGAs) {
                lookupCodeAvailable = true;
            }
        }
        return meta;
    }

    public void fpgaJITinit() {
        TaskMetaData meta = new TaskMetaData(scheduleMeta, OCLCodeCache.LOOKUP_BUFFER_KERNEL_NAME, 0);
        OCLCodeCache check = new OCLCodeCache(deviceContext);
        lookupCode = check.installEntryPointForBinaryForFPGAs(Paths.get(OCLCodeCache.FPGA_BIN_LOCATION), OCLCodeCache.LOOKUP_BUFFER_KERNEL_NAME);
        if (lookupCode != null) {
            lookupCodeAvailable = true;
        }
        initFPGAJITCompiledMode(meta, deviceContext);
    }

    private void initFPGAJITCompiledMode(TaskMetaData meta, OCLDeviceContext deviceContext) {
        if (!flag) {
            fpgaInitializationJITMode(meta);
            flag = true;
        }
    }

    public boolean isLookupCodeAvailable() {
        return lookupCodeAvailable;
    }

    private void runAndReadLookUpKernel(TaskMetaData meta) {
        deviceContext.getMemoryManager().init(this, readHeapBaseAddress(meta));
    }

    private void initFPGA() {
        // Initialize FPGA with a pre-compiled kernel
        OCLCodeCache check = new OCLCodeCache(deviceContext);
        try {
            Path lookupPath = Paths.get(KERNEL_WARMUP);
            if (lookupPath != null) {
                check.installEntryPointForBinaryForFPGAs(lookupPath, OCLCodeCache.LOOKUP_BUFFER_KERNEL_NAME);
            }
        } catch (InvalidPathException e) {
            throw new TornadoRuntimeException(e);
        }
    }

    private void fpgaInitializationJITMode(TaskMetaData meta) {
        if (isLookupCodeAvailable()) {
            runAndReadLookUpKernel(meta);
        }
    }

    /**
     * JIT compilation of the Look Up Buffer Address into the FPGA
     * 
     * @return {@link TaskMetaData}
     */
    private TaskMetaData fpgaInstallCodeLookUpBuffer() {
        TaskMetaData meta = new TaskMetaData(scheduleMeta, OCLCodeCache.LOOKUP_BUFFER_KERNEL_NAME);
        ResolvedJavaMethod resolveMethod = getTornadoRuntime().resolveMethod(getLookupMethod());
        OCLProviders providers = (OCLProviders) getProviders();
        OCLCompilationResult result = OCLCompiler.compileCodeForDevice(resolveMethod, null, meta, providers, this);
        lookupCode = deviceContext.installCode(result.getId(), result.getName(), result.getTargetCode());
        return meta;
    }

    public void init() {
        allocateHeapMemoryOnDevice();
        TaskMetaData meta;

        if (Tornado.ACCELERATOR_IS_FPGA) {
            meta = fpgaInstallCodeLookUpBuffer();
        } else {
            meta = compileLookupBufferKernel();
        }

        if (isLookupCodeAvailable()) {
            // Only run kernel is the compilation was correct.
            runAndReadLookUpKernel(meta);
        }
    }

    public OCLDeviceContext getDeviceContext() {
        return deviceContext;
    }

    @Override
    protected OCLAssembler createAssembler(FrameMap frameMap) {
        return new OCLAssembler(target);
    }

    @Override
    public void emitCode(CompilationResultBuilder crb, LIR lir, ResolvedJavaMethod method) {
        emitCode((OCLCompilationResultBuilder) crb, lir, method);
    }

    public void emitCode(OCLCompilationResultBuilder crb, LIR lir, ResolvedJavaMethod method) {
        final OCLAssembler asm = (OCLAssembler) crb.asm;
        emitPrologue(crb, asm, method, lir);
        crb.emit(lir);
        emitEpilogue(asm);

    }

    private void emitEpilogue(OCLAssembler asm) {
        asm.endScope();

    }

    private void addVariableDef(Map<OCLKind, Set<Variable>> kindToVariable, Variable value) {
        if (value instanceof Variable) {
            Variable var = (Variable) value;

            if (!(var.getPlatformKind() instanceof OCLKind)) {
                shouldNotReachHere();
            }

            OCLKind oclKind = (OCLKind) var.getPlatformKind();
            if (oclKind == OCLKind.ILLEGAL) {
                shouldNotReachHere();
            }

            if (!kindToVariable.containsKey(oclKind)) {
                kindToVariable.put(oclKind, new HashSet<>());
            }

            final Set<Variable> varList = kindToVariable.get(oclKind);
            varList.add(var);

        }
    }

    private void emitVariableDefs(OCLCompilationResultBuilder crb, OCLAssembler asm, LIR lir) {
        Map<OCLKind, Set<Variable>> kindToVariable = new HashMap<>();
        final int expectedVariables = lir.numVariables();
        final AtomicInteger variableCount = new AtomicInteger();

        for (AbstractBlockBase<?> b : lir.linearScanOrder()) {
            for (LIRInstruction insn : lir.getLIRforBlock(b)) {

                insn.forEachOutput((instruction, value, mode, flags) -> {
                    if (value instanceof Variable) {
                        Variable variable = (Variable) value;
                        if (variable.getName() != null) {
                            addVariableDef(kindToVariable, (Variable) variable);
                            variableCount.incrementAndGet();
                        }
                    }
                    return value;
                });
            }
        }

        trace("found %d variable, expected (%d)", variableCount.get(), expectedVariables);

        for (OCLKind type : kindToVariable.keySet()) {
            asm.indent();
            asm.emit("%s ", type);
            for (Variable var : kindToVariable.get(type)) {
                asm.emitValue(crb, var);
                asm.emit(", ");
            }
            asm.emitByte(';', asm.position() - 2);
            asm.eol();
        }

    }

    private void emitDebugKernelArgs(OCLAssembler asm, ResolvedJavaMethod method) {
        asm.emitLine("if(get_global_id(0) == 0 && get_global_id(1) ==0){");
        asm.pushIndent();
        asm.emitStmt("int numArgs = slots[5] >> 32");
        asm.emitStmt("printf(\"got %%d args...\\n\",numArgs)");
        asm.emitLine("for(int i=0;i<numArgs;i++) {");
        asm.pushIndent();
        asm.emitStmt("printf(\"%20s - arg[%%d]: 0x%%lx\\n\", i, slots[6 + i])", method.getName());
        asm.popIndent();
        asm.emitLine("}");
        asm.popIndent();
        asm.emitLine("}");
    }

    private void emitPrologue(OCLCompilationResultBuilder crb, OCLAssembler asm, ResolvedJavaMethod method, LIR lir) {

        String methodName = crb.compilationResult.getName();

        if (crb.isKernel()) {
            /*
             * BUG There is a bug on some OpenCL devices which requires us to insert an
             * extra OpenCL buffer into the kernel arguments. This has the effect of
             * shifting the devices address mappings, which allows us to avoid the heap
             * starting at address 0x0. (I assume that this is an interesting case that
             * leads to a few issues.) Iris Pro is the only culprit at the moment.
             */
            if (Tornado.ACCELERATOR_IS_FPGA && !methodName.equals(OCLCodeCache.LOOKUP_BUFFER_KERNEL_NAME)) {
                // TODO: FIX with info at the runtime, currently is a static
                // decision
                String fpgaSchedulingAttribute;
                if (crb.isParallel()) {
                    fpgaSchedulingAttribute = FPGA_ATTRIBUTE.replace("<1>", "64");
                    fpgaSchedulingAttribute = fpgaSchedulingAttribute.replace("<2>", "1");
                    fpgaSchedulingAttribute = fpgaSchedulingAttribute.replace("<3>", "1");
                } else {
                    fpgaSchedulingAttribute = FPGA_ATTRIBUTE.replace("<1>", "1");
                    fpgaSchedulingAttribute = fpgaSchedulingAttribute.replace("<2>", "1");
                    fpgaSchedulingAttribute = fpgaSchedulingAttribute.replace("<3>", "1");
                }
                asm.emitLine(fpgaSchedulingAttribute);
            }
            final String bumpBuffer = (deviceContext.needsBump()) ? String.format("%s void *dummy, ", OCLAssemblerConstants.GLOBAL_MEM_MODIFIER) : "";

            asm.emitLine("%s void %s(%s%s)", OCLAssemblerConstants.KERNEL_MODIFIER, methodName, bumpBuffer, architecture.getABI());
            asm.beginScope();
            emitVariableDefs(crb, asm, lir);
            asm.eol();
            asm.emitStmt("%s ulong *%s = (%s ulong *) &%s[%s]", OCLAssemblerConstants.GLOBAL_MEM_MODIFIER, OCLAssemblerConstants.FRAME_REF_NAME, OCLAssemblerConstants.GLOBAL_MEM_MODIFIER,
                    OCLAssemblerConstants.HEAP_REF_NAME, OCLAssemblerConstants.FRAME_BASE_NAME);
            asm.eol();

            if (DEBUG_KERNEL_ARGS && (method != null && !method.getDeclaringClass().getUnqualifiedName().equalsIgnoreCase(this.getClass().getSimpleName()))) {
                emitDebugKernelArgs(asm, method);
            }

            if (ENABLE_EXCEPTIONS) {
                asm.emitStmt("if(slots[0] != 0) return");
            }
            asm.eol();
        } else {

            final CallingConvention incomingArguments = OCLCodeUtil.getCallingConvention(codeCache, HotSpotCallingConventionType.JavaCallee, method, false);
            methodName = OCLUtils.makeMethodName(method);

            final JavaKind returnKind = method.getSignature().getReturnKind();
            String returnStr = "<unknown>";
            if (returnKind == JavaKind.Void) {
                returnStr = "void";
            } else {
                final ResolvedJavaType returnType = method.getSignature().getReturnType(null).resolve(method.getDeclaringClass());
                OCLKind returnOclKind = (returnType.getAnnotation(Vector.class) == null) ? getTarget().getOCLKind(returnKind) : OCLKind.fromResolvedJavaType(returnType);
                returnStr = returnOclKind.toString();
            }
            // getTarget().getLIRKind(returnKind);
            asm.emit("%s %s(%s", returnStr, methodName, architecture.getABI());

            final Local[] locals = method.getLocalVariableTable().getLocalsAt(0);
            final Value[] params = new Value[incomingArguments.getArgumentCount()];

            if (params.length > 0) {
                asm.emit(", ");
            }

            for (int i = 0; i < params.length; i++) {
                final AllocatableValue param = incomingArguments.getArgument(i);
                OCLKind oclKind = (OCLKind) param.getPlatformKind();
                if (locals[i].getType().getJavaKind().isObject()) {
                    OCLKind tmpKind = OCLKind.resolveToVectorKind(locals[i].getType().resolve(method.getDeclaringClass()));
                    if (tmpKind != OCLKind.ILLEGAL) {
                        oclKind = tmpKind;
                    }
                }
                guarantee(oclKind != OCLKind.ILLEGAL, "illegal type for %s", param.getPlatformKind());
                asm.emit("%s %s", oclKind.toString(), locals[i].getName());
                if (i < params.length - 1) {
                    asm.emit(", ");
                }
            }
            asm.emit(")");
            asm.eol();
            asm.beginScope();
            emitVariableDefs(crb, asm, lir);
            asm.eol();
        }
    }

    public OCLSuitesProvider getTornadoSuites() {
        return ((OCLProviders) getProviders()).getSuitesProvider();
    }

    @Override
    public CompilationResultBuilder newCompilationResultBuilder(LIRGenerationResult lirGenRes, FrameMap frameMap, CompilationResult compilationResult, CompilationResultBuilderFactory factory) {
        return newCompilationResultBuilder(lirGenRes, frameMap, (OCLCompilationResult) compilationResult, factory, false, false);
    }

    public OCLCompilationResultBuilder newCompilationResultBuilder(LIRGenerationResult lirGenRes, FrameMap frameMap, OCLCompilationResult compilationResult, CompilationResultBuilderFactory factory,
            boolean isKernel, boolean isParallel) {

        OCLAssembler asm = createAssembler(frameMap);
        OCLFrameContext frameContext = new OCLFrameContext();
        DataBuilder dataBuilder = new OCLDataBuilder();
        OCLCompilationResultBuilder crb = new OCLCompilationResultBuilder(codeCache, getForeignCalls(), frameMap, asm, dataBuilder, frameContext, compilationResult, options);
        crb.setKernel(isKernel);
        crb.setParallel(isParallel);
        return crb;
    }

    @Override
    public FrameMap newFrameMap(RegisterConfig registerConfig) {
        return new OCLFrameMap(getCodeCache(), registerConfig, this);
    }

    @Override
    public FrameMapBuilder newFrameMapBuilder(RegisterConfig registerConfig) {
        RegisterConfig registerConfigNonNull = registerConfig == null ? getCodeCache().getRegisterConfig() : registerConfig;
        return new OCLFrameMapBuilder(newFrameMap(registerConfigNonNull), getCodeCache(), registerConfig);
    }

    @Override
    public LIRGenerationResult newLIRGenerationResult(CompilationIdentifier identifier, LIR lir, FrameMapBuilder frameMapBuilder, StructuredGraph graph, Object stub) {
        return new OCLLIRGenerationResult(identifier, lir, frameMapBuilder, new CallingConvention(0, null, (AllocatableValue[]) null));
    }

    @Override
    public LIRGeneratorTool newLIRGenerator(LIRGenerationResult lirGenResult) {
        return new OCLLIRGenerator(getProviders(), lirGenResult);
    }

    @Override
    public NodeLIRBuilderTool newNodeLIRBuilder(StructuredGraph graph, LIRGeneratorTool lirGen) {
        return new OCLNodeLIRBuilder(graph, lirGen, new OCLNodeMatchRules(lirGen));
    }

    @Override
    public String toString() {
        return String.format("Backend: arch=%s, device=%s", architecture.getName(), deviceContext.getDevice().getDeviceName());
    }

    @Override
    public OCLCodeProvider getCodeCache() {
        return codeCache;
    }

    @Override
    public SuitesProvider getSuites() {
        unimplemented("Get suites method in OCLBackend not implemented yet.");
        return null;
    }

    public void reset() {
        getDeviceContext().reset();
    }

    @Override
    protected CompiledCode createCompiledCode(ResolvedJavaMethod rjm, CompilationRequest cr, CompilationResult cr1) {
        unimplemented("Create compiled code method in OCLBackend not implemented yet.");
        return null;
    }
}<|MERGE_RESOLUTION|>--- conflicted
+++ resolved
@@ -314,13 +314,8 @@
             boolean isCompilationForFPGAs = isJITCompilationForFPGAs(deviceFullName);
 
             if (Tornado.ACCELERATOR_IS_FPGA) {
-<<<<<<< HEAD
-                lookupCode = deviceContext.installCode(result.getId(), result.getName(), result.getTargetCode(), Tornado.ACCELERATOR_IS_FPGA);
-            } else if(!isCompilationForFPGAs){
-=======
                 lookupCode = deviceContext.installCode(result.getId(), result.getName(), result.getTargetCode());
             } else {
->>>>>>> 0a989d59
                 lookupCode = deviceContext.installCode(result);
             }
 
