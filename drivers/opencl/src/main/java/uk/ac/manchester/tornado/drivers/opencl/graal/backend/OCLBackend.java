--- conflicted
+++ resolved
@@ -515,11 +515,7 @@
              */
             final ControlFlowGraph cfg = (ControlFlowGraph) lir.getControlFlowGraph();
             if (cfg.getStartBlock().getEndNode().predecessor().asNode() instanceof ThreadConfigurationNode) {
-<<<<<<< HEAD
-                asm.emitAttribute(crb, cfg); // value
-=======
                 asm.emitAttribute(crb); // value
->>>>>>> 283fbf10
             }
 
             final String bumpBuffer = (deviceContext.needsBump()) ? String.format("%s void *dummy, ", OCLAssemblerConstants.GLOBAL_MEM_MODIFIER) : "";
