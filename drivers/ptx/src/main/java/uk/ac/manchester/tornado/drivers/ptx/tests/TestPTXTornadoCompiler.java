/*
 * This file is part of Tornado: A heterogeneous programming framework: 
 * https://github.com/beehive-lab/tornadovm
 *
 * Copyright (c) 2013-2020, APT Group, Department of Computer Science,
 * The University of Manchester. All rights reserved.
 * DO NOT ALTER OR REMOVE COPYRIGHT NOTICES OR THIS FILE HEADER.
 *
 * This code is free software; you can redistribute it and/or modify it
 * under the terms of the GNU General Public License version 2 only, as
 * published by the Free Software Foundation.
 *
 * This code is distributed in the hope that it will be useful, but WITHOUT
 * ANY WARRANTY; without even the implied warranty of MERCHANTABILITY or
 * FITNESS FOR A PARTICULAR PURPOSE.  See the GNU General Public License
 * version 2 for more details (a copy is included in the LICENSE file that
 * accompanied this code).
 *
 * You should have received a copy of the GNU General Public License version
 * 2 along with this work; if not, write to the Free Software Foundation,
 * Inc., 51 Franklin St, Fifth Floor, Boston, MA 02110-1301 USA.
 * 
 *
 */
package uk.ac.manchester.tornado.drivers.ptx.tests;

import uk.ac.manchester.tornado.drivers.ptx.PTX;
import uk.ac.manchester.tornado.drivers.ptx.PTXCodeCache;
import uk.ac.manchester.tornado.drivers.ptx.PTXDriver;
import uk.ac.manchester.tornado.drivers.ptx.PTXPlatform;
import uk.ac.manchester.tornado.drivers.ptx.graal.PTXCodeUtil;
import uk.ac.manchester.tornado.drivers.ptx.graal.PTXInstalledCode;
import uk.ac.manchester.tornado.drivers.ptx.graal.backend.PTXBackend;
import uk.ac.manchester.tornado.drivers.ptx.graal.compiler.PTXCompilationResult;
import uk.ac.manchester.tornado.runtime.TornadoCoreRuntime;
import uk.ac.manchester.tornado.runtime.tasks.meta.ScheduleMetaData;
import uk.ac.manchester.tornado.runtime.tasks.meta.TaskMetaData;

public class TestPTXTornadoCompiler {

    // @formatter:off
    private static final String PTX_KERNEL =
            ".visible .entry add( \n" +
            "	.param .u64 add_param_0, \n" +
            "	.param .u64 add_param_1, \n" +
            "	.param .u64 add_param_2 \n" +
            ") \n" +
            "{ \n" +
            "	.reg .f32 	%f<3>; \n" +
            "	.reg .b32 	%r<5>; \n" +
            "	.reg .f64 	%fd<4>; \n" +
            "	.reg .b64 	%rd<12>; \n" +
            "	ld.param.u64 	%rd1, [add_param_0]; \n" +
            "	ld.param.u64 	%rd2, [add_param_1]; \n" +
            "	ld.param.u64 	%rd3, [add_param_2]; \n" +
            "	cvta.to.global.u64 	%rd4, %rd1; \n" +
            "	cvta.to.global.u64 	%rd5, %rd3; \n" +
            "	cvta.to.global.u64 	%rd6, %rd2; \n" +
            "	mov.u32 	%r1, %ctaid.x; \n" +
            "	mov.u32 	%r2, %ntid.x; \n" +
            "	mov.u32 	%r3, %tid.x; \n" +
            "	mad.lo.s32 	%r4, %r2, %r1, %r3; \n" +
            "	mul.wide.s32 	%rd7, %r4, 4; \n" +
            "	add.s64 	%rd8, %rd6, %rd7; \n" +
            "	ld.global.f32 	%f1, [%rd8]; \n" +
            "	cvt.f64.f32	%fd1, %f1; \n" +
            "	mul.wide.s32 	%rd9, %r4, 8; \n" +
            "	add.s64 	%rd10, %rd5, %rd9; \n" +
            "	ld.global.f64 	%fd2, [%rd10]; \n" +
            "	add.f64 	%fd3, %fd1, %fd2; \n" +
            "	cvt.rn.f32.f64	%f2, %fd3; \n" +
            "	add.s64 	%rd11, %rd4, %rd7; \n" +
            "	st.global.f32 	[%rd11], %f2; \n" +
            "	ret; \n" +
            "} \n" ;


    // @formatter:on

    private static final boolean PRINT_KERNEL = false;

    public static void main(String[] args) {

        PTXPlatform platform = PTX.getPlatform();
        PTXCodeCache codeCache = platform.getDevice(0).getPTXContext().getDeviceContext().getCodeCache();

        TornadoCoreRuntime tornadoRuntime = TornadoCoreRuntime.getTornadoRuntime();
        PTXBackend backend = tornadoRuntime.getDriver(PTXDriver.class).getDefaultBackend();
<<<<<<< HEAD
        ScheduleMetaData scheduleMeta = new ScheduleMetaData("ptxBackend");
        TaskMetaData meta = new TaskMetaData(scheduleMeta, "add");
        meta.setDevice(PTX.defaultDevice());
        new PTXCompilationResult("add", meta);
=======
        new PTXCompilationResult("add");
>>>>>>> 10d7d88b

        byte[] source = PTX_KERNEL.getBytes();
        source = PTXCodeUtil.getCodeWithAttachedPTXHeader(source, backend);
        PTXInstalledCode code = codeCache.installSource("add", source, "add");

        String generatedSourceCode = code.getGeneratedSourceCode();
        if (PRINT_KERNEL) {
            System.out.println("Compiled code: " + generatedSourceCode);
        }
    }
}<|MERGE_RESOLUTION|>--- conflicted
+++ resolved
@@ -86,14 +86,7 @@
 
         TornadoCoreRuntime tornadoRuntime = TornadoCoreRuntime.getTornadoRuntime();
         PTXBackend backend = tornadoRuntime.getDriver(PTXDriver.class).getDefaultBackend();
-<<<<<<< HEAD
-        ScheduleMetaData scheduleMeta = new ScheduleMetaData("ptxBackend");
-        TaskMetaData meta = new TaskMetaData(scheduleMeta, "add");
-        meta.setDevice(PTX.defaultDevice());
-        new PTXCompilationResult("add", meta);
-=======
         new PTXCompilationResult("add");
->>>>>>> 10d7d88b
 
         byte[] source = PTX_KERNEL.getBytes();
         source = PTXCodeUtil.getCodeWithAttachedPTXHeader(source, backend);
