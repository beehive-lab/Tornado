--- conflicted
+++ resolved
@@ -76,15 +76,10 @@
 
 # ################################################################################################################
 ## Options
-<<<<<<< HEAD
-__MAIN_TORNADO_TEST_RUNNER__ = " tornado.unittests/uk.ac.manchester.tornado.unittests.tools.TornadoTestRunner "
-__MAIN_TORNADO_JUNIT__ 		 = "junit/org.junit.runner.JUnitCore "
-=======
 __MAIN_TORNADO_TEST_RUNNER_MODULE__ = " tornado.unittests/"
 __MAIN_TORNADO_TEST_RUNNER__ = "uk.ac.manchester.tornado.unittests.tools.TornadoTestRunner "
 __MAIN_TORNADO_JUNIT_MODULE__ 		 = " junit/"
 __MAIN_TORNADO_JUNIT__ 		 = "org.junit.runner.JUnitCore "
->>>>>>> 8db15035
 __IGV_OPTIONS__ 			 = "-Dgraal.Dump=*:verbose -Dgraal.PrintGraph=Network -Dgraal.PrintCFG=true "
 __PRINT_OPENCL_KERNEL__ 	 = "-Dtornado.opencl.source.print=True "
 __DEBUG_TORNADO__ 			 = "-Dtornado.debug=True "
@@ -228,11 +223,6 @@
 	## Run test
 	cmd = ""
 	if (args.useOptirun):
-<<<<<<< HEAD
-		cmd = "optirun tornado " + __IGNORE_INTEL_PLATFORM__ + options + " -m " + __MAIN_TORNADO_TEST_RUNNER__
-	else:
-		cmd = "tornado " + options + " -m " + __MAIN_TORNADO_TEST_RUNNER__
-=======
 		cmd = "optirun tornado " + __IGNORE_INTEL_PLATFORM__ + options
 	else:
 	    cmd = "tornado " + options
@@ -241,7 +231,6 @@
 	    cmd += " -m " + __MAIN_TORNADO_TEST_RUNNER_MODULE__
 	cmd += __MAIN_TORNADO_TEST_RUNNER__
 
->>>>>>> 8db15035
 	if (args.testClass != None):
 
 		if (args.fast):
@@ -282,15 +271,11 @@
 def runWithJUnit(args):
 	""" Run the tests using JUNIT """
 
-<<<<<<< HEAD
-	cmd = "tornado -m" + __MAIN_TORNADO_JUNIT__
-=======
 	cmd = "tornado "
 	if (javaVersion == JDK_11_VERSION):
 	    cmd += " -m " + __MAIN_TORNADO_JUNIT_MODULE__
 
 	cmd += __MAIN_TORNADO_JUNIT__
->>>>>>> 8db15035
 
 	if (args.testClass != None):
 		cmd = cmd + args.testClass
