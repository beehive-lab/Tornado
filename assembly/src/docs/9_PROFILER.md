--- conflicted
+++ resolved
@@ -33,16 +33,10 @@
 
 #### Explanation
 
-<<<<<<< HEAD
 * *COPY_IN_TIME*: OpenCL timers for copy in (host to device)
 * *COPY_OUT_TIME*: OpenCL timers for copy out (device to host)
 * *DISPATCH_TIME*: time spent for dispatching a submitted OpenCL command
 * *TOTAL_KERNEL_TIME*: It is the sum of all OpenCL kernel timers. For example, if a task-schedule contains 2 tasks, this timer reports the sum of execution of the two kernels.
-=======
-* *COPY_IN_TIME*: OpenCL/CUDA timers for copy in (host to device)
-* *COPY_OUT_TIME*: OpenCL/CUDA timers for copy out (device to host)
-* *TOTAL_KERNEL_TIME*: It is the sum of all OpenCL/CUDA kernel timers. For example, if a task-schedule contains 2 tasks, this timer reports the sum of execution of the two kernels.
->>>>>>> fca69fee
 * *TOTAL_BYTE_CODE_GENERATION*: time spent in the Tornado bytecode generation
 * *TOTAL_TASK_SCHEDULE_TIME*: Total execution time. It contains all timers
 * *TOTAL_GRAAL_COMPILE_TIME*: Total compilation with Graal (from Java to OpenCL C / PTX)
