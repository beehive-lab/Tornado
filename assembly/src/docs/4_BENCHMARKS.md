# Benchmarking TornadoVM


### Benchmarks 

Currently the benchmark runner script extends to the following benchmarks:

	*saxpy
	*addImage
	*stencil
	*convolvearray
	*convolveimage
	*blackscholes
	*montecarlo
	*blurFilter
  *euler
	*renderTrack
	*nbody
	*sgemm
	*dgemm
	*mandelbrot
	*dft

For each of the benchmarks, a Java version exists in order to obtain timing measurements. All performance and time measurements obtained through a number of iterations (e.g. 130). Also, each benchmark can be tested for various array sizes ranging from 256 to 16777216.

### How to run 

Go to the directory `<tornadovm path>/bin/sdk/bin`. Then, the run options can be found with the following command:

<<<<<<< HEAD
```!bash
=======
```bash
>>>>>>> 6af921d3
usage: tornado-benchmarks.py [-h] [--validate] [--default] [--medium]
                             [--iterations ITERATIONS] [--full]
                             [--skipSequential] [--skipParallel]
                             [--skipDevices SKIP_DEVICES] [--verbose]
                             [--printBenchmarks]

Tool to execute benchmarks in TornadoVM. With no options, it runs all
benchmarks with the default size

optional arguments:
  -h, --help            show this help message and exit
  --validate            Enable result validation
  --default             Run default benchmark configuration
  --medium              Run benchmarks with medium sizes
  --iterations ITERATIONS
                        Set the number of iterations
  --full                Run for all sizes in all devices. Including big data
                        sizes
  --skipSequential      Skip java version
  --skipParallel        Skip parallel version
  --skipDevices SKIP_DEVICES
                        Skip devices. Provide a list of devices (e.g., 0,1)
  --verbose, -V         Enable verbose
  --printBenchmarks     Print the list of available benchmarks
<<<<<<< HEAD

=======
  --jmh                 Run with JMH
>>>>>>> 6af921d3
```


### Example

Example of running all benchmark for all devices available in your system with the default data size. 
<<<<<<< HEAD
=======


```bash
$ tornado-benchmarks.py
Running TornadoVM Benchmarks
[INFO] This process takes between 30-60 minutes
[INFO] TornadoVM options: -Xms24G -Xmx24G -server 
bm=saxpy-101-16777216, id=java-reference      , average=7.604811e+06, median=7.521843e+06, firstIteration=1.179550e+07, best=7.355636e+06
bm=saxpy-101-16777216, device=0:0  , average=1.852340e+07, median=1.708197e+07, firstIteration=2.788138e+07, best=1.612269e+07, speedupAvg=0.4106, speedupMedian=0.4403, speedupFirstIteration=0.4231, CV=10.5305%, deviceName=NVIDIA CUDA -- GeForce GTX 1050
bm=saxpy-101-16777216, device=0:1  , average=4.503467e+07, median=4.482944e+07, firstIteration=6.696712e+07, best=4.236860e+07, speedupAvg=0.1689, speedupMedian=0.1678, speedupFirstIteration=0.1761, CV=4.7203%, deviceName=Intel(R) OpenCL -- Intel(R) Core(TM) i7-7700HQ CPU @ 2.80GHz
bm=saxpy-101-16777216, device=0:2  , average=2.212386e+07, median=2.129296e+07, firstIteration=3.493844e+07, best=1.975243e+07, speedupAvg=0.3437, speedupMedian=0.3533, speedupFirstIteration=0.3376, CV=7.5316%, deviceName=AMD Accelerated Parallel Processing -- Intel(R) Core(TM) i7-7700HQ CPU @ 2.80GHz
bm=saxpy-101-16777216, device=0:3  , average=1.835022e+07, median=1.830117e+07, firstIteration=2.965289e+07, best=1.760201e+07, speedupAvg=0.4144, speedupMedian=0.4110, speedupFirstIteration=0.3978, CV=3.2015%, deviceName=Intel(R) OpenCL HD Graphics -- Intel(R) Gen9 HD Graphics NEO
bm=add-image-101-2048-2048, id=java-reference      , average=6.076920e+07, median=5.912435e+07, firstIteration=9.159228e+07, best=5.539140e+07
bm=add-image-101-2048-2048, device=0:0  , average=2.587469e+07, median=2.560709e+07, firstIteration=6.173938e+07, best=2.399116e+07, speedupAvg=2.3486, speedupMedian=2.3089, speedupFirstIteration=1.4835, CV=5.1914%, deviceName=NVIDIA CUDA -- GeForce GTX 1050
bm=add-image-101-2048-2048, device=0:1  , average=3.250553e+07, median=3.089569e+07, firstIteration=8.700214e+07, best=2.691534e+07, speedupAvg=1.8695, speedupMedian=1.9137, speedupFirstIteration=1.0528, CV=11.3154%, deviceName=Intel(R) OpenCL -- Intel(R) Core(TM) i7-7700HQ CPU @ 2.80GHz
bm=add-image-101-2048-2048, device=0:2  , average=3.061671e+07, median=3.037699e+07, firstIteration=7.024932e+07, best=2.742994e+07, speedupAvg=1.9848, speedupMedian=1.9464, speedupFirstIteration=1.3038, CV=4.3990%, deviceName=AMD Accelerated Parallel Processing -- Intel(R) Core(TM) i7-7700HQ CPU @ 2.80GHz
bm=add-image-101-2048-2048, device=0:3  , average=2.564357e+07, median=2.512443e+07, firstIteration=6.052658e+07, best=2.316377e+07, speedupAvg=2.3698, speedupMedian=2.3533, speedupFirstIteration=1.5133, CV=4.9465%, deviceName=Intel(R) OpenCL HD Graphics -- Intel(R) Gen9 HD Graphics NEO
bm=stencil-101-1048576, id=java-reference      , average=1.841053e+05, median=1.885090e+05, firstIteration=4.734246e+06, best=1.636910e+05
bm=stencil-101-1048576, device=0:0  , average=1.862818e+05, median=1.863900e+05, firstIteration=8.547734e+06, best=1.672090e+05, speedupAvg=0.9883, speedupMedian=1.0114, speedupFirstIteration=0.5539, CV=13.9480%, deviceName=NVIDIA CUDA -- GeForce GTX 1050
bm=stencil-101-1048576, device=0:1  , average=1.323170e+05, median=1.272060e+05, firstIteration=7.506147e+06, best=1.057020e+05, speedupAvg=1.3914, speedupMedian=1.4819, speedupFirstIteration=0.6307, CV=12.2388%, deviceName=Intel(R) OpenCL -- Intel(R) Core(TM) i7-7700HQ CPU @ 2.80GHz
bm=stencil-101-1048576, device=0:2  , average=1.238349e+05, median=1.095310e+05, firstIteration=4.092201e+06, best=8.586900e+04, speedupAvg=1.4867, speedupMedian=1.7211, speedupFirstIteration=1.1569, CV=47.6368%, deviceName=AMD Accelerated Parallel Processing -- Intel(R) Core(TM) i7-7700HQ CPU @ 2.80GHz
bm=stencil-101-1048576, device=0:3  , average=2.464191e+05, median=2.296330e+05, firstIteration=4.807327e+06, best=2.218090e+05, speedupAvg=0.7471, speedupMedian=0.8209, speedupFirstIteration=0.9848, CV=12.3793%, deviceName=Intel(R) OpenCL HD Graphics -- Intel(R) Gen9 HD Graphics NEO
bm=convolve-array-100-2048-2048-5, id=java-reference      , average=2.612301e+08, median=2.609304e+08, firstIteration=4.006838e+08, best=2.544892e+08
bm=convolve-array-100-2048-2048-5, device=0:0  , average=8.143104e+06, median=8.214443e+06, firstIteration=1.811648e+07, best=7.609697e+06, speedupAvg=32.0799, speedupMedian=31.7648, speedupFirstIteration=22.1171, CV=4.6348%, deviceName=NVIDIA CUDA -- GeForce GTX 1050
bm=convolve-array-100-2048-2048-5, device=0:1  , average=9.842007e+07, median=9.631152e+07, firstIteration=1.018732e+08, best=9.032237e+07, speedupAvg=2.6542, speedupMedian=2.7092, speedupFirstIteration=3.9332, CV=9.3753%, deviceName=Intel(R) OpenCL -- Intel(R) Core(TM) i7-7700HQ CPU @ 2.80GHz
...
```



### Using JMH
>>>>>>> 6af921d3

The `tornado-benchmarks.py` script is configured to use JMH. 


```bash
$ tornado-benchmarks.py --jmh    
```

The script runs all benchmarks using JMH. This process takes ~3.5h. 


Additionally, each benchmark has a JMH configuration. Users can execute any benchmark from the list as follows:

```bash
<<<<<<< HEAD
$ tornado-benchmarks.py
Running TornadoVM Benchmarks
[INFO] This process takes between 30-60 minutes
[INFO] TornadoVM options: -Xms24G -Xmx24G -server 
bm=saxpy-101-16777216, id=java-reference      , average=7.604811e+06, median=7.521843e+06, firstIteration=1.179550e+07, best=7.355636e+06
bm=saxpy-101-16777216, device=0:0  , average=1.852340e+07, median=1.708197e+07, firstIteration=2.788138e+07, best=1.612269e+07, speedupAvg=0.4106, speedupMedian=0.4403, speedupFirstIteration=0.4231, CV=10.5305%, deviceName=NVIDIA CUDA -- GeForce GTX 1050
bm=saxpy-101-16777216, device=0:1  , average=4.503467e+07, median=4.482944e+07, firstIteration=6.696712e+07, best=4.236860e+07, speedupAvg=0.1689, speedupMedian=0.1678, speedupFirstIteration=0.1761, CV=4.7203%, deviceName=Intel(R) OpenCL -- Intel(R) Core(TM) i7-7700HQ CPU @ 2.80GHz
bm=saxpy-101-16777216, device=0:2  , average=2.212386e+07, median=2.129296e+07, firstIteration=3.493844e+07, best=1.975243e+07, speedupAvg=0.3437, speedupMedian=0.3533, speedupFirstIteration=0.3376, CV=7.5316%, deviceName=AMD Accelerated Parallel Processing -- Intel(R) Core(TM) i7-7700HQ CPU @ 2.80GHz
bm=saxpy-101-16777216, device=0:3  , average=1.835022e+07, median=1.830117e+07, firstIteration=2.965289e+07, best=1.760201e+07, speedupAvg=0.4144, speedupMedian=0.4110, speedupFirstIteration=0.3978, CV=3.2015%, deviceName=Intel(R) OpenCL HD Graphics -- Intel(R) Gen9 HD Graphics NEO
bm=add-image-101-2048-2048, id=java-reference      , average=6.076920e+07, median=5.912435e+07, firstIteration=9.159228e+07, best=5.539140e+07
bm=add-image-101-2048-2048, device=0:0  , average=2.587469e+07, median=2.560709e+07, firstIteration=6.173938e+07, best=2.399116e+07, speedupAvg=2.3486, speedupMedian=2.3089, speedupFirstIteration=1.4835, CV=5.1914%, deviceName=NVIDIA CUDA -- GeForce GTX 1050
bm=add-image-101-2048-2048, device=0:1  , average=3.250553e+07, median=3.089569e+07, firstIteration=8.700214e+07, best=2.691534e+07, speedupAvg=1.8695, speedupMedian=1.9137, speedupFirstIteration=1.0528, CV=11.3154%, deviceName=Intel(R) OpenCL -- Intel(R) Core(TM) i7-7700HQ CPU @ 2.80GHz
bm=add-image-101-2048-2048, device=0:2  , average=3.061671e+07, median=3.037699e+07, firstIteration=7.024932e+07, best=2.742994e+07, speedupAvg=1.9848, speedupMedian=1.9464, speedupFirstIteration=1.3038, CV=4.3990%, deviceName=AMD Accelerated Parallel Processing -- Intel(R) Core(TM) i7-7700HQ CPU @ 2.80GHz
bm=add-image-101-2048-2048, device=0:3  , average=2.564357e+07, median=2.512443e+07, firstIteration=6.052658e+07, best=2.316377e+07, speedupAvg=2.3698, speedupMedian=2.3533, speedupFirstIteration=1.5133, CV=4.9465%, deviceName=Intel(R) OpenCL HD Graphics -- Intel(R) Gen9 HD Graphics NEO
bm=stencil-101-1048576, id=java-reference      , average=1.841053e+05, median=1.885090e+05, firstIteration=4.734246e+06, best=1.636910e+05
bm=stencil-101-1048576, device=0:0  , average=1.862818e+05, median=1.863900e+05, firstIteration=8.547734e+06, best=1.672090e+05, speedupAvg=0.9883, speedupMedian=1.0114, speedupFirstIteration=0.5539, CV=13.9480%, deviceName=NVIDIA CUDA -- GeForce GTX 1050
bm=stencil-101-1048576, device=0:1  , average=1.323170e+05, median=1.272060e+05, firstIteration=7.506147e+06, best=1.057020e+05, speedupAvg=1.3914, speedupMedian=1.4819, speedupFirstIteration=0.6307, CV=12.2388%, deviceName=Intel(R) OpenCL -- Intel(R) Core(TM) i7-7700HQ CPU @ 2.80GHz
bm=stencil-101-1048576, device=0:2  , average=1.238349e+05, median=1.095310e+05, firstIteration=4.092201e+06, best=8.586900e+04, speedupAvg=1.4867, speedupMedian=1.7211, speedupFirstIteration=1.1569, CV=47.6368%, deviceName=AMD Accelerated Parallel Processing -- Intel(R) Core(TM) i7-7700HQ CPU @ 2.80GHz
bm=stencil-101-1048576, device=0:3  , average=2.464191e+05, median=2.296330e+05, firstIteration=4.807327e+06, best=2.218090e+05, speedupAvg=0.7471, speedupMedian=0.8209, speedupFirstIteration=0.9848, CV=12.3793%, deviceName=Intel(R) OpenCL HD Graphics -- Intel(R) Gen9 HD Graphics NEO
bm=convolve-array-100-2048-2048-5, id=java-reference      , average=2.612301e+08, median=2.609304e+08, firstIteration=4.006838e+08, best=2.544892e+08
bm=convolve-array-100-2048-2048-5, device=0:0  , average=8.143104e+06, median=8.214443e+06, firstIteration=1.811648e+07, best=7.609697e+06, speedupAvg=32.0799, speedupMedian=31.7648, speedupFirstIteration=22.1171, CV=4.6348%, deviceName=NVIDIA CUDA -- GeForce GTX 1050
bm=convolve-array-100-2048-2048-5, device=0:1  , average=9.842007e+07, median=9.631152e+07, firstIteration=1.018732e+08, best=9.032237e+07, speedupAvg=2.6542, speedupMedian=2.7092, speedupFirstIteration=3.9332, CV=9.3753%, deviceName=Intel(R) OpenCL -- Intel(R) Core(TM) i7-7700HQ CPU @ 2.80GHz
...
=======
$ tornado uk.ac.manchester.tornado.benchmarks.<benchmark>.JMH<BENCHMARK>
```

This process takes ~10mins per benchmark. 

For example: 

```bash
$ tornado uk.ac.manchester.tornado.benchmarks.dft.JMHDFT
# JMH version: 1.23
...
Benchmark          Mode  Cnt   Score   Error  Units
JMHDFT.dftJava     avgt    5  19.736 ± 1.589   s/op
JMHDFT.dftTornado  avgt    5   0.155 ± 0.008   s/op
>>>>>>> 6af921d3
```<|MERGE_RESOLUTION|>--- conflicted
+++ resolved
@@ -27,11 +27,7 @@
 
 Go to the directory `<tornadovm path>/bin/sdk/bin`. Then, the run options can be found with the following command:
 
-<<<<<<< HEAD
-```!bash
-=======
 ```bash
->>>>>>> 6af921d3
 usage: tornado-benchmarks.py [-h] [--validate] [--default] [--medium]
                              [--iterations ITERATIONS] [--full]
                              [--skipSequential] [--skipParallel]
@@ -56,19 +52,13 @@
                         Skip devices. Provide a list of devices (e.g., 0,1)
   --verbose, -V         Enable verbose
   --printBenchmarks     Print the list of available benchmarks
-<<<<<<< HEAD
-
-=======
   --jmh                 Run with JMH
->>>>>>> 6af921d3
 ```
 
 
 ### Example
 
 Example of running all benchmark for all devices available in your system with the default data size. 
-<<<<<<< HEAD
-=======
 
 
 ```bash
@@ -100,7 +90,6 @@
 
 
 ### Using JMH
->>>>>>> 6af921d3
 
 The `tornado-benchmarks.py` script is configured to use JMH. 
 
@@ -115,31 +104,6 @@
 Additionally, each benchmark has a JMH configuration. Users can execute any benchmark from the list as follows:
 
 ```bash
-<<<<<<< HEAD
-$ tornado-benchmarks.py
-Running TornadoVM Benchmarks
-[INFO] This process takes between 30-60 minutes
-[INFO] TornadoVM options: -Xms24G -Xmx24G -server 
-bm=saxpy-101-16777216, id=java-reference      , average=7.604811e+06, median=7.521843e+06, firstIteration=1.179550e+07, best=7.355636e+06
-bm=saxpy-101-16777216, device=0:0  , average=1.852340e+07, median=1.708197e+07, firstIteration=2.788138e+07, best=1.612269e+07, speedupAvg=0.4106, speedupMedian=0.4403, speedupFirstIteration=0.4231, CV=10.5305%, deviceName=NVIDIA CUDA -- GeForce GTX 1050
-bm=saxpy-101-16777216, device=0:1  , average=4.503467e+07, median=4.482944e+07, firstIteration=6.696712e+07, best=4.236860e+07, speedupAvg=0.1689, speedupMedian=0.1678, speedupFirstIteration=0.1761, CV=4.7203%, deviceName=Intel(R) OpenCL -- Intel(R) Core(TM) i7-7700HQ CPU @ 2.80GHz
-bm=saxpy-101-16777216, device=0:2  , average=2.212386e+07, median=2.129296e+07, firstIteration=3.493844e+07, best=1.975243e+07, speedupAvg=0.3437, speedupMedian=0.3533, speedupFirstIteration=0.3376, CV=7.5316%, deviceName=AMD Accelerated Parallel Processing -- Intel(R) Core(TM) i7-7700HQ CPU @ 2.80GHz
-bm=saxpy-101-16777216, device=0:3  , average=1.835022e+07, median=1.830117e+07, firstIteration=2.965289e+07, best=1.760201e+07, speedupAvg=0.4144, speedupMedian=0.4110, speedupFirstIteration=0.3978, CV=3.2015%, deviceName=Intel(R) OpenCL HD Graphics -- Intel(R) Gen9 HD Graphics NEO
-bm=add-image-101-2048-2048, id=java-reference      , average=6.076920e+07, median=5.912435e+07, firstIteration=9.159228e+07, best=5.539140e+07
-bm=add-image-101-2048-2048, device=0:0  , average=2.587469e+07, median=2.560709e+07, firstIteration=6.173938e+07, best=2.399116e+07, speedupAvg=2.3486, speedupMedian=2.3089, speedupFirstIteration=1.4835, CV=5.1914%, deviceName=NVIDIA CUDA -- GeForce GTX 1050
-bm=add-image-101-2048-2048, device=0:1  , average=3.250553e+07, median=3.089569e+07, firstIteration=8.700214e+07, best=2.691534e+07, speedupAvg=1.8695, speedupMedian=1.9137, speedupFirstIteration=1.0528, CV=11.3154%, deviceName=Intel(R) OpenCL -- Intel(R) Core(TM) i7-7700HQ CPU @ 2.80GHz
-bm=add-image-101-2048-2048, device=0:2  , average=3.061671e+07, median=3.037699e+07, firstIteration=7.024932e+07, best=2.742994e+07, speedupAvg=1.9848, speedupMedian=1.9464, speedupFirstIteration=1.3038, CV=4.3990%, deviceName=AMD Accelerated Parallel Processing -- Intel(R) Core(TM) i7-7700HQ CPU @ 2.80GHz
-bm=add-image-101-2048-2048, device=0:3  , average=2.564357e+07, median=2.512443e+07, firstIteration=6.052658e+07, best=2.316377e+07, speedupAvg=2.3698, speedupMedian=2.3533, speedupFirstIteration=1.5133, CV=4.9465%, deviceName=Intel(R) OpenCL HD Graphics -- Intel(R) Gen9 HD Graphics NEO
-bm=stencil-101-1048576, id=java-reference      , average=1.841053e+05, median=1.885090e+05, firstIteration=4.734246e+06, best=1.636910e+05
-bm=stencil-101-1048576, device=0:0  , average=1.862818e+05, median=1.863900e+05, firstIteration=8.547734e+06, best=1.672090e+05, speedupAvg=0.9883, speedupMedian=1.0114, speedupFirstIteration=0.5539, CV=13.9480%, deviceName=NVIDIA CUDA -- GeForce GTX 1050
-bm=stencil-101-1048576, device=0:1  , average=1.323170e+05, median=1.272060e+05, firstIteration=7.506147e+06, best=1.057020e+05, speedupAvg=1.3914, speedupMedian=1.4819, speedupFirstIteration=0.6307, CV=12.2388%, deviceName=Intel(R) OpenCL -- Intel(R) Core(TM) i7-7700HQ CPU @ 2.80GHz
-bm=stencil-101-1048576, device=0:2  , average=1.238349e+05, median=1.095310e+05, firstIteration=4.092201e+06, best=8.586900e+04, speedupAvg=1.4867, speedupMedian=1.7211, speedupFirstIteration=1.1569, CV=47.6368%, deviceName=AMD Accelerated Parallel Processing -- Intel(R) Core(TM) i7-7700HQ CPU @ 2.80GHz
-bm=stencil-101-1048576, device=0:3  , average=2.464191e+05, median=2.296330e+05, firstIteration=4.807327e+06, best=2.218090e+05, speedupAvg=0.7471, speedupMedian=0.8209, speedupFirstIteration=0.9848, CV=12.3793%, deviceName=Intel(R) OpenCL HD Graphics -- Intel(R) Gen9 HD Graphics NEO
-bm=convolve-array-100-2048-2048-5, id=java-reference      , average=2.612301e+08, median=2.609304e+08, firstIteration=4.006838e+08, best=2.544892e+08
-bm=convolve-array-100-2048-2048-5, device=0:0  , average=8.143104e+06, median=8.214443e+06, firstIteration=1.811648e+07, best=7.609697e+06, speedupAvg=32.0799, speedupMedian=31.7648, speedupFirstIteration=22.1171, CV=4.6348%, deviceName=NVIDIA CUDA -- GeForce GTX 1050
-bm=convolve-array-100-2048-2048-5, device=0:1  , average=9.842007e+07, median=9.631152e+07, firstIteration=1.018732e+08, best=9.032237e+07, speedupAvg=2.6542, speedupMedian=2.7092, speedupFirstIteration=3.9332, CV=9.3753%, deviceName=Intel(R) OpenCL -- Intel(R) Core(TM) i7-7700HQ CPU @ 2.80GHz
-...
-=======
 $ tornado uk.ac.manchester.tornado.benchmarks.<benchmark>.JMH<BENCHMARK>
 ```
 
@@ -154,5 +118,4 @@
 Benchmark          Mode  Cnt   Score   Error  Units
 JMHDFT.dftJava     avgt    5  19.736 ± 1.589   s/op
 JMHDFT.dftTornado  avgt    5   0.155 ± 0.008   s/op
->>>>>>> 6af921d3
 ```