--- conflicted
+++ resolved
@@ -49,29 +49,19 @@
 
 import uk.ac.manchester.tornado.api.annotations.Reduce;
 import uk.ac.manchester.tornado.api.exceptions.TornadoRuntimeException;
-<<<<<<< HEAD
+import uk.ac.manchester.tornado.runtime.graal.nodes.StoreAtomicIndexedNode;
+import uk.ac.manchester.tornado.runtime.graal.nodes.StoreAtomicIndexedNodeExtension;
 import uk.ac.manchester.tornado.runtime.graal.nodes.TornadoReduceAddNode;
 import uk.ac.manchester.tornado.runtime.graal.nodes.TornadoReduceMulNode;
 import uk.ac.manchester.tornado.runtime.graal.nodes.TornadoReduceSubNode;
-=======
-import uk.ac.manchester.tornado.runtime.graal.nodes.OCLReduceAddNode;
-import uk.ac.manchester.tornado.runtime.graal.nodes.OCLReduceMulNode;
-import uk.ac.manchester.tornado.runtime.graal.nodes.OCLReduceSubNode;
->>>>>>> 6af921d3
-import uk.ac.manchester.tornado.runtime.graal.nodes.StoreAtomicIndexedNode;
-import uk.ac.manchester.tornado.runtime.graal.nodes.StoreAtomicIndexedNodeExtension;
-import uk.ac.manchester.tornado.runtime.graal.nodes.TornadoReduceAddNode;
 
 public class TornadoReduceReplacement extends BasePhase<TornadoSketchTierContext> {
 
     private static final String OCL_FP_BINARY_NODE = "OCLFPBinaryIntrinsicNode";
-<<<<<<< HEAD
     private static final String OCL_INT_BINARY_NODE = "OCLIntBinaryIntrinsicNode";
 
     private static final String PTX_FP_BINARY_NODE = "PTXFPBinaryIntrinsicNode";
     private static final String PTX_INT_BINARY_NODE = "PTXIntBinaryIntrinsicNode";
-=======
->>>>>>> 6af921d3
 
     @Override
     protected void run(StructuredGraph graph, TornadoSketchTierContext context) {
@@ -171,21 +161,13 @@
                 array = obtainInputArray(value.getY(), outputArray, indexToStore);
             }
         } else if (currentNode instanceof BinaryNode) {
-<<<<<<< HEAD
             String currentNodeName = currentNode.getClass().getName();
             if (currentNodeName.endsWith(OCL_FP_BINARY_NODE) || currentNodeName.endsWith(PTX_FP_BINARY_NODE)) {
-=======
-            if (currentNode.getClass().getName().endsWith(OCL_FP_BINARY_NODE)) {
->>>>>>> 6af921d3
                 array = obtainInputArray(((BinaryNode) currentNode).getX(), outputArray, indexToStore);
                 if (array == null) {
                     array = obtainInputArray(((BinaryNode) currentNode).getY(), outputArray, indexToStore);
                 }
-<<<<<<< HEAD
             } else if (currentNodeName.endsWith(OCL_FP_BINARY_NODE) || currentNodeName.endsWith(PTX_FP_BINARY_NODE)) {
-=======
-            } else if (currentNode.getClass().getName().endsWith(OCL_FP_BINARY_NODE)) {
->>>>>>> 6af921d3
                 array = obtainInputArray(((BinaryNode) currentNode).getX(), outputArray, indexToStore);
                 if (array == null) {
                     array = obtainInputArray(((BinaryNode) currentNode).getY(), outputArray, indexToStore);
@@ -228,16 +210,10 @@
 
             // We need to compare with the name because it is loaded from inner core
             // (tornado-driver).
-<<<<<<< HEAD
             String storeValueName = storeValue.getClass().getName();
             if (storeValueName.endsWith(OCL_FP_BINARY_NODE) || storeValueName.endsWith(PTX_FP_BINARY_NODE)) {
                 accumulator = ((BinaryNode) storeValue).getY();
             } else if (storeValueName.endsWith(OCL_FP_BINARY_NODE) || storeValueName.endsWith(PTX_FP_BINARY_NODE)) {
-=======
-            if (storeValue.getClass().getName().endsWith(OCL_FP_BINARY_NODE)) {
-                accumulator = ((BinaryNode) storeValue).getY();
-            } else if (storeValue.getClass().getName().endsWith(OCL_FP_BINARY_NODE)) {
->>>>>>> 6af921d3
                 accumulator = ((BinaryNode) storeValue).getX();
             } else {
                 // For any other binary node
@@ -275,15 +251,9 @@
                 arithmeticNode = reduce.getX();
             } else if (reduce.getY() instanceof BinaryArithmeticNode) {
                 arithmeticNode = reduce.getY();
-<<<<<<< HEAD
             } else if (reduce.getX().getClass().getName().endsWith(OCL_FP_BINARY_NODE) || reduce.getX().getClass().getName().endsWith(PTX_FP_BINARY_NODE)) {
                 arithmeticNode = reduce.getX();
             } else if (reduce.getY().getClass().getName().endsWith(OCL_FP_BINARY_NODE) || reduce.getY().getClass().getName().endsWith(PTX_FP_BINARY_NODE)) {
-=======
-            } else if (reduce.getX().getClass().getName().endsWith(OCL_FP_BINARY_NODE)) {
-                arithmeticNode = reduce.getX();
-            } else if (reduce.getY().getClass().getName().endsWith(OCL_FP_BINARY_NODE)) {
->>>>>>> 6af921d3
                 arithmeticNode = reduce.getY();
             }
         }
