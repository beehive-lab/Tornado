--- conflicted
+++ resolved
@@ -67,10 +67,7 @@
         }
 
         int value = Math.min(Math.max(maxBlockSize, context.getMeta().getOpenCLGpuBlock2DX()), context.getMeta().getDomain().get(0).cardinality());
-<<<<<<< HEAD
-        while (context.getMeta().getDomain().get(0).cardinality() % value != 0) {
-            value--;
-=======
+
         if (value == 0) {
             return 0;
         } else {
@@ -78,8 +75,6 @@
                 value--;
             }
             return value;
->>>>>>> 3a844417
         }
     }
-
 }