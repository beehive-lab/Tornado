--- conflicted
+++ resolved
@@ -37,21 +37,12 @@
 			 }
 		}		
 		stage('build-n-run-kfusion') {
-<<<<<<< HEAD
 			steps {
 				sh 'cd /var/lib/jenkins/workspace/Slambench/slambench-tornado'
 				sh 'mvn clean install -DskipTests'
 				sh 'kfusion kfusion.tornado.Benchmark /var/lib/jenkins/workspace/Slambench/slambench-tornado/conf/bm-traj2.settings'
 			}
 		}
-=======
-                	steps {
-                		sh 'cd /var/lib/jenkins/workspace/Slambench/slambench-tornado'
-                		sh 'mvn clean install -DskipTests'
-                		sh 'kfusion kfusion.java.Benchmark /var/lib/jenkins/workspace/Slambench/slambench-tornado/conf/bm-traj2.settings'
-            		}
-        	}
->>>>>>> d5e1db42
 		stage('tornado-sdk-push') {
 			steps {
 				sh 'cd $TORNADO_ROOT'
