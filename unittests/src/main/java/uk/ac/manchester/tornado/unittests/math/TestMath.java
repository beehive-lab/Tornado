--- conflicted
+++ resolved
@@ -99,7 +99,6 @@
         }
     }
 
-<<<<<<< HEAD
     public static void testAbs(float[] a) {
         for (@Parallel int i = 0; i < a.length; i++) {
             a[i] = Math.abs(a[i]);
@@ -126,8 +125,6 @@
         }
     }
 
-=======
->>>>>>> 6af921d3
     @Test
     public void testMathCos() {
         final int size = 128;
@@ -285,45 +282,6 @@
         assertArrayEquals(data, seq, 0.01f);
 
     }
-
-    @Ignore
-    public void testMathAcosDouble() {
-        final int size = 8192;
-        double[] data = new double[size];
-        double[] seq = new double[size];
-
-        IntStream.range(0, size).parallel().forEach(i -> {
-            data[i] = (float) Math.random();
-            seq[i] = data[i];
-        });
-
-        TaskSchedule s0 = new TaskSchedule("s0");
-        s0.task("t0", TestMath::testAcos, data).streamOut(data).execute();
-
-        testAcos(seq);
-        assertArrayEquals(data, seq, 0.01f);
-
-    }
-
-    @Test
-    public void testMathFloorDouble() {
-        final int size = 8192;
-        double[] data = new double[size];
-        double[] seq = new double[size];
-
-        IntStream.range(0, size).parallel().forEach(i -> {
-            data[i] = (float) Math.random();
-            seq[i] = data[i];
-        });
-
-        TaskSchedule s0 = new TaskSchedule("s0");
-        s0.task("t0", TestMath::testFloor, data).streamOut(data).execute();
-
-        testFloor(seq);
-        assertArrayEquals(data, seq, 0.01f);
-
-    }
-<<<<<<< HEAD
 
     @Test
     public void testMathAbs() {
@@ -403,6 +361,4 @@
         testClamp(a, seq);
         assertArrayEquals(b, seq);
     }
-=======
->>>>>>> 6af921d3
 }