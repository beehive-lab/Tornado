/*
 * This file is part of Tornado: A heterogeneous programming framework: 
 * https://github.com/beehive-lab/tornado
 *
 * Copyright (c) 2013-2017 APT Group, School of Computer Science, 
 * The University of Manchester
 *
 * This work is partially supported by EPSRC grants:
 * Anyscale EP/L000725/1 and PAMELA EP/K008730/1.
 *
 * Licensed under the Apache License, Version 2.0 (the "License");
 * you may not use this file except in compliance with the License.
 * You may obtain a copy of the License at
 *
 *      http://www.apache.org/licenses/LICENSE-2.0
 *
 * Unless required by applicable law or agreed to in writing, software
 * distributed under the License is distributed on an "AS IS" BASIS,
 * WITHOUT WARRANTIES OR CONDITIONS OF ANY KIND, either express or implied.
 * See the License for the specific language governing permissions and
 * limitations under the License.
 *
 */
package tornado.unittests.vectortypes;

import static org.junit.Assert.assertEquals;

import java.util.Random;

import org.junit.Ignore;
import org.junit.Test;

import tornado.api.Parallel;
import tornado.collections.types.Float2;
import tornado.collections.types.Float3;
import tornado.collections.types.Float4;
import tornado.collections.types.Float6;
import tornado.collections.types.Float8;
import tornado.collections.types.VectorFloat;
import tornado.collections.types.VectorFloat3;
import tornado.collections.types.VectorFloat4;
import tornado.runtime.api.TaskSchedule;
import tornado.unittests.common.TornadoTestBase;

public class TestFloats extends TornadoTestBase {

    private static void dotMethodFloat2(Float2 a, Float2 b, VectorFloat result) {
        float dot = Float2.dot(a, b);
        result.set(0, dot);
    }

    @Test
    public void simpleDotProductFloat2() {
        Float2 a = new Float2(1f, 2f);
        Float2 b = new Float2(3f, 2f);
        VectorFloat output = new VectorFloat(1);

        //@formatter:off
        new TaskSchedule("s0")
            .task("t0", TestFloats::dotMethodFloat2, a, b, output)
            .streamOut(output)
            .execute();
        //@formatter:on

        assertEquals(7, output.get(0), 0.001);
    }

    private static void dotMethodFloat3(Float3 a, Float3 b, VectorFloat result) {
        float dot = Float3.dot(a, b);
        result.set(0, dot);
    }

    @Test
    public void simpleDotProductFloat3() {
        Float3 a = new Float3(1f, 2f, 3f);
        Float3 b = new Float3(3f, 2f, 1f);
        VectorFloat output = new VectorFloat(1);

        //@formatter:off
        new TaskSchedule("s0")
            .task("t0", TestFloats::dotMethodFloat3, a, b, output)
            .streamOut(output)
            .execute();        
        //@formatter:on

        assertEquals(10, output.get(0), 0.001f);
    }

    private static void dotMethodFloat4(Float4 a, Float4 b, VectorFloat result) {
        float dot = Float4.dot(a, b);
        result.set(0, dot);
    }

    @Test
    public void simpleDotProductFloat4() {
        Float4 a = new Float4(1f, 2f, 3f, 4f);
        Float4 b = new Float4(4f, 3f, 2f, 1f);
        VectorFloat output = new VectorFloat(1);

        //@formatter:off
        new TaskSchedule("s0")
            .task("t0", TestFloats::dotMethodFloat4, a, b, output)
            .streamOut(output)
            .execute();
        //@formatter:on

        assertEquals(20, output.get(0), 0.001f);
    }

    private static void dotMethodFloat6(Float6 a, Float6 b, VectorFloat result) {
        float dot = Float6.dot(a, b);
        result.set(0, dot);
    }

    @Test
    public void simpleDotProductFloat6() {
        Float6 a = new Float6(1f, 2f, 3f, 4f, 5f, 6f);
        Float6 b = new Float6(6f, 5f, 4f, 3f, 2f, 1f);
        VectorFloat output = new VectorFloat(1);

        //@formatter:off
        new TaskSchedule("s0")
            .task("t0", TestFloats::dotMethodFloat6, a, b, output)
            .streamOut(output)
            .execute();
        //@formatter:on

        assertEquals(56, output.get(0), 0.001f);
    }

    private static void dotMethodFloat8(Float8 a, Float8 b, VectorFloat result) {
        float dot = Float8.dot(a, b);
        result.set(0, dot);
    }

    @Test
    public void simpleDotProductFloat8() {
        Float8 a = new Float8(1f, 2f, 3f, 4f, 5f, 6f, 7f, 8f);
        Float8 b = new Float8(8f, 7f, 6f, 5f, 4f, 3f, 2f, 1f);
        VectorFloat output = new VectorFloat(1);

        //@formatter:off
        new TaskSchedule("s0")
            .task("t0", TestFloats::dotMethodFloat8, a, b, output)
            .streamOut(output)
            .execute();
        //@formatter:on

        assertEquals(120, output.get(0), 0.001f);
    }

    @Test
    public void simpleDotProduct() {
        Float3 a = new Float3(1f, 2f, 3f);
        Float3 b = new Float3(3f, 2f, 1f);

        // Another way to test simple dot product
        TaskSchedule s1 = new TaskSchedule("s1").task("t1", Float3::dot, a, b);
        s1.warmup();
        s1.schedule();
        assertEquals(10, s1.getReturnValue("t1"), 0.001);
    }

    private static void test(Float3 a, Float3 b, VectorFloat3 results) {
        results.set(0, Float3.add(a, b));
    }

    @Test
    public void simpleVectorAddition() {
        int size = 1;
        Float3 a = new Float3(1f, 2f, 3f);
        Float3 b = new Float3(3f, 2f, 1f);
        VectorFloat3 output = new VectorFloat3(size);

        //@formatter:off
        new TaskSchedule("s0")
            .task("t0", TestFloats::test, a, b, output)
            .streamOut(output)
            .execute();
        //@formatter:on

        for (int i = 0; i < size; i++) {
            assertEquals(4, output.get(i).getX(), 0.001);
            assertEquals(4, output.get(i).getY(), 0.001);
            assertEquals(4, output.get(i).getZ(), 0.001);
        }
    }

    /**
     * Test using the {@link Float} Java Wrapper class
     * 
     * @param a
     * @param b
     * @param result
     */
    private static void addFloat(Float[] a, Float[] b, Float[] result) {
        for (@Parallel int i = 0; i < a.length; i++) {
            result[i] = a[i] + b[i];
        }
    }

    @Ignore
    @Test
    public void testFloat1() {

        int size = 8;

        Float[] a = new Float[size];
        Float[] b = new Float[size];
        Float[] output = new Float[size];

        for (int i = 0; i < size; i++) {
            a[i] = (float) i;
            b[i] = (float) i;
        }

        //@formatter:off
        new TaskSchedule("s0")
            .task("t0", TestFloats::addFloat, a, b, output)
            .streamOut(output)
            .execute();
        //@formatter:on

        for (int i = 0; i < size; i++) {
            assertEquals(i + i, output[i], 0.001);
        }
    }

    /**
     * Test using the {@link Float2} Tornado wrapper class
     * 
     * @param a
     * @param b
     * @param result
     */
    private static void addFloat2(Float2[] a, Float2[] b, Float2[] result) {
        for (@Parallel int i = 0; i < a.length; i++) {
            result[i] = Float2.add(a[i], b[i]);
        }
    }

    @Ignore
    @Test
    public void testFloat2() {

        int size = 8;

        Float2[] a = new Float2[size];
        Float2[] b = new Float2[size];
        Float2[] output = new Float2[size];

        for (int i = 0; i < size; i++) {
            a[i] = new Float2(i, i);
            b[i] = new Float2(i, i);
        }

        //@formatter:off
        new TaskSchedule("s0")
            .task("t0", TestFloats::addFloat2, a, b, output)
            .streamOut(output)
            .execute();
        //@formatter:on

        for (int i = 0; i < size; i++) {
            Float2 sequential = new Float2(i + i, i + i);
            assertEquals(sequential.getX(), output[i].getX(), 0.001);
            assertEquals(sequential.getY(), output[i].getY(), 0.001);
        }
    }

    /**
     * Test using Tornado {@link VectorFloat3} data type
     * 
     * @param a
     * @param b
     * @param results
     */
    public static void addVectorFloat3(VectorFloat3 a, VectorFloat3 b, VectorFloat3 results) {
        for (@Parallel int i = 0; i < a.getLength(); i++) {
            results.set(i, Float3.add(a.get(i), b.get(i)));
        }
    }

    @Test
    public void testVectorFloat3() {

        int size = 8;

        VectorFloat3 a = new VectorFloat3(size);
        VectorFloat3 b = new VectorFloat3(size);
        VectorFloat3 output = new VectorFloat3(size);

        for (int i = 0; i < size; i++) {
            a.set(i, new Float3(i, i, i));
            b.set(i, new Float3(size - i, size - i, size - i));
        }

        //@formatter:off
        new TaskSchedule("s0")
            .task("t0", TestFloats::addVectorFloat3, a, b, output)
            .streamOut(output)
            .execute();
        //@formatter:on

        for (int i = 0; i < size; i++) {
            Float3 sequential = new Float3(i + (size - i), i + (size - i), i + (size - i));
            assertEquals(sequential.getX(), output.get(i).getX(), 0.001);
            assertEquals(sequential.getY(), output.get(i).getY(), 0.001);
            assertEquals(sequential.getZ(), output.get(i).getZ(), 0.001);
        }
    }

    /**
     * Test using Tornado {@link VectorFloat4} data type
     * 
     * @param a
     * @param b
     * @param results
     */
    public static void addVectorFloat4(VectorFloat4 a, VectorFloat4 b, VectorFloat4 results) {
        for (@Parallel int i = 0; i < a.getLength(); i++) {
            results.set(i, Float4.add(a.get(i), b.get(i)));
        }
    }

    @Test
    public void testVectorFloat4() {

        int size = 8;

        VectorFloat4 a = new VectorFloat4(size);
        VectorFloat4 b = new VectorFloat4(size);
        VectorFloat4 output = new VectorFloat4(size);

        for (int i = 0; i < size; i++) {
            a.set(i, new Float4(i, i, i, i));
            b.set(i, new Float4(size - i, size - i, size - i, size));
        }

        //@formatter:off
        new TaskSchedule("s0")
            .task("t0", TestFloats::addVectorFloat4, a, b, output)
            .streamOut(output)
            .execute();
        //@formatter:on

        for (int i = 0; i < size; i++) {
            Float4 sequential = new Float4(i + (size - i), i + (size - i), i + (size - i), i + size);
            assertEquals(sequential.getX(), output.get(i).getX(), 0.001);
            assertEquals(sequential.getY(), output.get(i).getY(), 0.001);
            assertEquals(sequential.getZ(), output.get(i).getZ(), 0.001);
            assertEquals(sequential.getW(), output.get(i).getW(), 0.001);
        }
    }

    public static void dotProductFunctionMap(float[] a, float[] b, float[] results) {
        for (@Parallel int i = 0; i < a.length; i++) {
            results[i] = a[i] * b[i];
        }
    }

    public static void dotProductFunctionReduce(float[] input, float[] results) {
        float sum = 0.0f;
        for (int i = 0; i < input.length; i++) {
            sum += input[i];
        }
        results[0] = sum;
    }

    @Test
    public void testDotProduct() {

        int size = 8;

        float[] a = new float[size];
        float[] b = new float[size];
        float[] outputMap = new float[size];
        float[] outputReduce = new float[1];

        float[] seqMap = new float[size];
        float[] seqReduce = new float[1];

        Random r = new Random();
        for (int i = 0; i < size; i++) {
            a[i] = r.nextFloat();
            b[i] = r.nextFloat();
        }

        // Sequential computation
        dotProductFunctionMap(a, b, seqMap);
        dotProductFunctionReduce(seqMap, seqReduce);

        // Parallel computation with Tornado
        //@formatter:off
        new TaskSchedule("s0")
            .task("t0-MAP", TestFloats::dotProductFunctionMap, a, b, outputMap)
            .task("t1-REDUCE", TestFloats::dotProductFunctionReduce, outputMap, outputReduce)
            .streamOut(outputReduce)
            .execute();
        //@formatter:on

        assertEquals(seqReduce[0], outputReduce[0], 0.001);
    }

    private static void vectorPhiTest(VectorFloat3 input, VectorFloat3 output) {
<<<<<<< HEAD
        Float3 sum = new Float3();
=======
        Float3 sum = new Float3(0f, 0f, 0f);
>>>>>>> 2c101b91
        for (int i = 0; i < input.getLength(); i++) {
            sum = Float3.add(sum, input.get(i));
        }
        output.set(0, sum);
    }

    @Test
    public void vectorPhiTest() {

        final VectorFloat3 input = new VectorFloat3(8);
        final VectorFloat3 output = new VectorFloat3(1);

        input.fill(1f);

        //@formatter:off
        new TaskSchedule("s0")
            .task("t0", TestFloats::vectorPhiTest, input, output)
            .streamOut(output)
            .execute();
        //@formatter:on

        assertEquals(8.0f, output.get(0).getS0(), 0.001);
        assertEquals(8.0f, output.get(0).getS1(), 0.001);
        assertEquals(8.0f, output.get(0).getS2(), 0.001);

    }

}<|MERGE_RESOLUTION|>--- conflicted
+++ resolved
@@ -403,11 +403,7 @@
     }
 
     private static void vectorPhiTest(VectorFloat3 input, VectorFloat3 output) {
-<<<<<<< HEAD
         Float3 sum = new Float3();
-=======
-        Float3 sum = new Float3(0f, 0f, 0f);
->>>>>>> 2c101b91
         for (int i = 0; i < input.getLength(); i++) {
             sum = Float3.add(sum, input.get(i));
         }
